/*
 * vim:expandtab:shiftwidth=8:tabstop=8:
 */

/**
 *
 * \file    fsal_internal.c
 * \author  $Author: leibovic $
 * \date    $Date: 2006/02/08 12:46:59 $
 * \version $Revision: 1.25 $
 * \brief   Defines the datas that are to be
 *          accessed as extern by the fsal modules
 */
#ifdef HAVE_CONFIG_H
#include "config.h"
#endif
#define FSAL_INTERNAL_C

#ifdef _SOLARIS
#include "solaris_port.h"
#endif                          /* _SOLARIS */

#ifdef _USE_GSSRPC
#include <gssrpc/rpc.h>
#include <gssrpc/clnt.h>
#include <gssrpc/xdr.h>
#include <gssrpc/auth.h>
#else
#include <rpc/rpc.h>
#include <rpc/clnt.h>
#include <rpc/xdr.h>
#include <rpc/auth.h>
#endif
#include "nfs4.h"

#include "nfs_proto_functions.h"
#include "fsal_nfsv4_macros.h"

#include "stuff_alloc.h"
#include "fsal_internal.h"
#include "fsal_convert.h"
#include "fsal_common.h"
#include "SemN.h"

#include <pthread.h>
#include <string.h>

extern time_t ServerBootTime;
extern fsal_staticfsinfo_t global_fs_info;
extern proxyfs_specific_initinfo_t global_fsal_proxy_specific_info;

void fsal_interval_proxy_fsalattr2bitmap4(fsal_attrib_list_t * pfsalattr,
                                          bitmap4 * pbitmap)
{
  uint32_t tmpattrlist[100];
  uint32_t attrlen = 0;

  if(FSAL_TEST_MASK(pfsalattr->asked_attributes, FSAL_ATTR_SIZE))
    tmpattrlist[attrlen++] = FATTR4_SIZE;
  if(FSAL_TEST_MASK(pfsalattr->asked_attributes, FSAL_ATTR_MODE))
    tmpattrlist[attrlen++] = FATTR4_MODE;
  if(FSAL_TEST_MASK(pfsalattr->asked_attributes, FSAL_ATTR_OWNER))
    tmpattrlist[attrlen++] = FATTR4_OWNER;
  if(FSAL_TEST_MASK(pfsalattr->asked_attributes, FSAL_ATTR_GROUP))
    tmpattrlist[attrlen++] = FATTR4_OWNER_GROUP;
  if(FSAL_TEST_MASK(pfsalattr->asked_attributes, FSAL_ATTR_ATIME))
    tmpattrlist[attrlen++] = FATTR4_TIME_ACCESS_SET;
  if(FSAL_TEST_MASK(pfsalattr->asked_attributes, FSAL_ATTR_MTIME))
    tmpattrlist[attrlen++] = FATTR4_TIME_MODIFY_SET;
  if(FSAL_TEST_MASK(pfsalattr->asked_attributes, FSAL_ATTR_CTIME))
    tmpattrlist[attrlen++] = FATTR4_TIME_METADATA;
 
  nfs4_list_to_bitmap4(pbitmap, &attrlen, tmpattrlist);
}                               /* fsal_interval_proxy_fsalattr2bitmap4 */

/**
 * fsal_internal_proxy_create_fattr_bitmap :
 * Create the fattr4 bitmap related to the attributes managed by this implementation of the proxy
 *
 *
 * @param none
 *
 * @return the desired bitmap
 *
 */
void fsal_internal_proxy_create_fattr_bitmap(bitmap4 * pbitmap)
{
  uint32_t tmpattrlist[20];
  uint32_t attrlen = 0;

  pbitmap->bitmap4_len = 2;

  memset(pbitmap->bitmap4_val, 0, sizeof(uint32_t) * pbitmap->bitmap4_len);

  tmpattrlist[0] = FATTR4_TYPE;
  tmpattrlist[1] = FATTR4_CHANGE;
  tmpattrlist[2] = FATTR4_SIZE;
  tmpattrlist[3] = FATTR4_FSID;
  tmpattrlist[4] = FATTR4_FILEID;
  tmpattrlist[5] = FATTR4_MODE;
  tmpattrlist[6] = FATTR4_NUMLINKS;
  tmpattrlist[7] = FATTR4_OWNER;
  tmpattrlist[8] = FATTR4_OWNER_GROUP;
  tmpattrlist[9] = FATTR4_SPACE_USED;
  tmpattrlist[10] = FATTR4_TIME_ACCESS;
  tmpattrlist[11] = FATTR4_TIME_METADATA;
  tmpattrlist[12] = FATTR4_TIME_MODIFY;
  tmpattrlist[13] = FATTR4_RAWDEV;

  attrlen = 14;

  nfs4_list_to_bitmap4(pbitmap, &attrlen, tmpattrlist);

}                               /* fsal_internal_proxy_create_fattr_bitmap */

void fsal_internal_proxy_create_fattr_readdir_bitmap(bitmap4 * pbitmap)
{
  uint32_t tmpattrlist[20];
  uint32_t attrlen = 0;

  pbitmap->bitmap4_len = 2;
  memset(pbitmap->bitmap4_val, 0, sizeof(uint32_t) * pbitmap->bitmap4_len);

  tmpattrlist[0] = FATTR4_TYPE;
  tmpattrlist[1] = FATTR4_CHANGE;
  tmpattrlist[2] = FATTR4_SIZE;
  tmpattrlist[3] = FATTR4_FSID;
  tmpattrlist[4] = FATTR4_FILEHANDLE;
  tmpattrlist[5] = FATTR4_FILEID;
  tmpattrlist[6] = FATTR4_MODE;
  tmpattrlist[7] = FATTR4_NUMLINKS;
  tmpattrlist[8] = FATTR4_OWNER;
  tmpattrlist[9] = FATTR4_OWNER_GROUP;
  tmpattrlist[10] = FATTR4_SPACE_USED;
  tmpattrlist[11] = FATTR4_TIME_ACCESS;
  tmpattrlist[12] = FATTR4_TIME_METADATA;
  tmpattrlist[13] = FATTR4_TIME_MODIFY;
  tmpattrlist[14] = FATTR4_RAWDEV;

  attrlen = 15;

  nfs4_list_to_bitmap4(pbitmap, &attrlen, tmpattrlist);

}                               /* fsal_internal_proxy_create_fattr_readdir_bitmap */

void fsal_internal_proxy_create_fattr_fsinfo_bitmap(bitmap4 * pbitmap)
{
  uint32_t tmpattrlist[10];
  uint32_t attrlen = 0;

  pbitmap->bitmap4_len = 2;
  memset(pbitmap->bitmap4_val, 0, sizeof(uint32_t) * pbitmap->bitmap4_len);

  tmpattrlist[0] = FATTR4_FILES_AVAIL;
  tmpattrlist[1] = FATTR4_FILES_FREE;
  tmpattrlist[2] = FATTR4_FILES_TOTAL;
  tmpattrlist[3] = FATTR4_SPACE_AVAIL;
  tmpattrlist[4] = FATTR4_SPACE_FREE;
  tmpattrlist[5] = FATTR4_SPACE_TOTAL;

  attrlen = 6;

  nfs4_list_to_bitmap4(pbitmap, &attrlen, tmpattrlist);

}                               /* fsal_internal_proxy_create_fattr_fsinfo_bitmap */

void fsal_internal_proxy_setup_readdir_fattr(fsal_proxy_internal_fattr_readdir_t * pfattr)
{
  /* Just do the correct connection */
  pfattr->owner.utf8string_val = pfattr->padowner;
  pfattr->owner_group.utf8string_val = pfattr->padgroup;
  pfattr->filehandle.nfs_fh4_val = pfattr->padfh;
}

void fsal_internal_proxy_setup_fattr(fsal_proxy_internal_fattr_t * pfattr)
{
  /* Just do the correct connection */
  pfattr->owner.utf8string_val = pfattr->padowner;
  pfattr->owner_group.utf8string_val = pfattr->padgroup;
}

/**
 * fsal_internal_proxy_error_convert :
 * Build a fsal_status in a correct way based on a NFS status
 *
 *
 * @param nfsstatus [IN] the nfs status to be converted
 * @param indexfunc [IN] the index of the FSAL function was does the call
 *
 * @return the converted value
 *
 */
fsal_status_t fsal_internal_proxy_error_convert(nfsstat4 nfsstatus, int indexfunc)
{
  switch (nfsstatus)
    {
    case NFS4_OK:
      Return(ERR_FSAL_NO_ERROR, (int)nfsstatus, indexfunc);
      break;

    case NFS4ERR_PERM:
      Return(ERR_FSAL_PERM, (int)nfsstatus, indexfunc);
      break;

    case NFS4ERR_NOENT:
      Return(ERR_FSAL_NOENT, (int)nfsstatus, indexfunc);
      break;

    case NFS4ERR_IO:
      Return(ERR_FSAL_IO, (int)nfsstatus, indexfunc);
      break;

    case NFS4ERR_NXIO:
      Return(ERR_FSAL_NXIO, (int)nfsstatus, indexfunc);
      break;

    case NFS4ERR_ACCESS:
    case NFS4ERR_DENIED:
      Return(ERR_FSAL_ACCESS, (int)nfsstatus, indexfunc);
      break;

    case NFS4ERR_EXIST:
      Return(ERR_FSAL_EXIST, (int)nfsstatus, indexfunc);
      break;

    case NFS4ERR_XDEV:
      Return(ERR_FSAL_XDEV, (int)nfsstatus, indexfunc);
      break;

    case NFS4ERR_NOTDIR:
      Return(ERR_FSAL_NOTDIR, (int)nfsstatus, indexfunc);
      break;

    case NFS4ERR_ISDIR:
      Return(ERR_FSAL_ISDIR, (int)nfsstatus, indexfunc);
      break;

    case NFS4ERR_INVAL:
      Return(ERR_FSAL_INVAL, (int)nfsstatus, indexfunc);
      break;

    case NFS4ERR_FBIG:
      Return(ERR_FSAL_FBIG, 0, indexfunc);
      break;

    case NFS4ERR_NOSPC:
      Return(ERR_FSAL_NOSPC, (int)nfsstatus, indexfunc);
      break;

    case NFS4ERR_ROFS:
      Return(ERR_FSAL_ROFS, (int)nfsstatus, indexfunc);
      break;

    case NFS4ERR_MLINK:
      Return(ERR_FSAL_MLINK, (int)nfsstatus, indexfunc);
      break;

    case NFS4ERR_NAMETOOLONG:
      Return(ERR_FSAL_NAMETOOLONG, (int)nfsstatus, indexfunc);
      break;

    case NFS4ERR_NOTEMPTY:
      Return(ERR_FSAL_NOTEMPTY, (int)nfsstatus, indexfunc);
      break;

    case NFS4ERR_DQUOT:
      Return(ERR_FSAL_DQUOT, (int)nfsstatus, indexfunc);
      break;

    case NFS4ERR_STALE:
      Return(ERR_FSAL_STALE, (int)nfsstatus, indexfunc);
      break;

    case NFS4ERR_BADHANDLE:
      Return(ERR_FSAL_BADHANDLE, (int)nfsstatus, indexfunc);
      break;

    case NFS4ERR_BAD_COOKIE:
      Return(ERR_FSAL_BADCOOKIE, (int)nfsstatus, indexfunc);
      break;

    case NFS4ERR_NOTSUPP:
      Return(ERR_FSAL_NOTSUPP, (int)nfsstatus, indexfunc);
      break;

    case NFS4ERR_TOOSMALL:
      Return(ERR_FSAL_TOOSMALL, (int)nfsstatus, indexfunc);
      break;

    case NFS4ERR_SERVERFAULT:
      Return(ERR_FSAL_SERVERFAULT, (int)nfsstatus, indexfunc);
      break;

    case NFS4ERR_BADTYPE:
      Return(ERR_FSAL_BADTYPE, (int)nfsstatus, indexfunc);
      break;

    case NFS4ERR_DELAY:
      Return(ERR_FSAL_DELAY, (int)nfsstatus, indexfunc);
      break;

    case NFS4ERR_SAME:
    case NFS4ERR_NOT_SAME:
      Return(ERR_FSAL_NO_ERROR, (int)nfsstatus, indexfunc);     /* no "actual" errors */
      break;

    case NFS4ERR_GRACE:
      Return(ERR_FSAL_DELAY, (int)nfsstatus, indexfunc);
      break;

    case NFS4ERR_EXPIRED:
    case NFS4ERR_LOCKED:
    case NFS4ERR_SHARE_DENIED:
    case NFS4ERR_LOCK_RANGE:
    case NFS4ERR_OPENMODE:
    case NFS4ERR_FILE_OPEN:
      Return(ERR_FSAL_ACCESS, (int)nfsstatus, indexfunc);
      break;

    case NFS4ERR_FHEXPIRED:
      Return(ERR_FSAL_FHEXPIRED, (int)nfsstatus, indexfunc);
      break;

    case NFS4ERR_WRONGSEC:
      Return(ERR_FSAL_SEC, (int)nfsstatus, indexfunc);
      break;

    case NFS4ERR_CLID_INUSE:
    case NFS4ERR_MOVED:
    case NFS4ERR_RESOURCE:
    case NFS4ERR_MINOR_VERS_MISMATCH:
    case NFS4ERR_STALE_CLIENTID:
    case NFS4ERR_STALE_STATEID:
    case NFS4ERR_OLD_STATEID:
    case NFS4ERR_BAD_STATEID:
    case NFS4ERR_BAD_SEQID:
    case NFS4ERR_RESTOREFH:
    case NFS4ERR_LEASE_MOVED:
    case NFS4ERR_NO_GRACE:
    case NFS4ERR_RECLAIM_BAD:
    case NFS4ERR_RECLAIM_CONFLICT:
    case NFS4ERR_BADXDR:
    case NFS4ERR_BADCHAR:
    case NFS4ERR_BADNAME:
    case NFS4ERR_BAD_RANGE:
    case NFS4ERR_BADOWNER:
    case NFS4ERR_OP_ILLEGAL:
    case NFS4ERR_LOCKS_HELD:
    case NFS4ERR_LOCK_NOTSUPP:
    case NFS4ERR_DEADLOCK:
    case NFS4ERR_ADMIN_REVOKED:
    case NFS4ERR_CB_PATH_DOWN:
      Return(ERR_FSAL_INVAL, (int)nfsstatus, indexfunc);        /* For wanting of something wiser */
      break;

    case NFS4ERR_NOFILEHANDLE:
      Return(ERR_FSAL_BADHANDLE, (int)nfsstatus, indexfunc);
      break;

    case NFS4ERR_SYMLINK:
      Return(ERR_FSAL_SYMLINK, (int)nfsstatus, indexfunc);
      break;

    case NFS4ERR_ATTRNOTSUPP:
      Return(ERR_FSAL_ATTRNOTSUPP, (int)nfsstatus, indexfunc);
      break;

    default:                   /* Should never occur, all cases are stated above */
      Return(ERR_FSAL_INVAL, (int)nfsstatus, indexfunc);
      break;

    }                           /* switch( nfsstatus ) */

}                               /* fsal_internal_proxy_error_convert */

/**
 * fsal_internal_proxy_create_fh :
 *
 *
 * @param pnfs4_handle [IN]  the NFSv4 Handle
 * @param type         [IN]  the type of object for this entry
 * @param fileid       [IN]  the file id for this entry
 * @param pfsal_handle [OUT] the resulting FSAL Handle
 *
 * @return TRUE if OK, FALSE otherwise
 *
 */
int fsal_internal_proxy_create_fh(nfs_fh4 * pnfs4_handle,
                                  fsal_nodetype_t type,
                                  fsal_u64_t fileid, fsal_handle_t * fsal_handle)
{
  proxyfsal_handle_t * pfsal_handle = (proxyfsal_handle_t *) fsal_handle;

  if(pnfs4_handle == NULL || pfsal_handle == NULL)
    return FALSE;

  if(isFullDebug(COMPONENT_FSAL))
    {
      char outstr[1024];
      nfs4_sprint_fhandle(pnfs4_handle, outstr);
      LogFullDebug(COMPONENT_FSAL, "fsal_internal_proxy_create_fh: input nfsv4 server handle=%s", outstr);
    }
 
  memset( (char *)pfsal_handle, 0, sizeof( proxyfsal_handle_t ) ) ;

  pfsal_handle->data.object_type_reminder = type;
  pfsal_handle->data.fileid4 = fileid;
  pfsal_handle->data.srv_handle_len = pnfs4_handle->nfs_fh4_len;
  memset(pfsal_handle->data.srv_handle_val, 0, FSAL_PROXY_FILEHANDLE_MAX_LEN);
  memcpy(pfsal_handle->data.srv_handle_val, pnfs4_handle->nfs_fh4_val,
         pnfs4_handle->nfs_fh4_len);

  if(isFullDebug(COMPONENT_FSAL))
    {
      char outstr[1024];
      if(type == FSAL_TYPE_FILE)
        {
          nfs_fh4 tmpfh;

          tmpfh.nfs_fh4_len = pfsal_handle->data.srv_handle_len;
          tmpfh.nfs_fh4_val = pfsal_handle->data.srv_handle_val;
          nfs4_sprint_fhandle(&tmpfh, outstr);
          LogFullDebug(COMPONENT_FSAL,
                       "fsal_internal_proxy_create_fh: output nfsv4 server handle= %s fileid=%llu",
                       outstr, fileid);
        }

      if(memcmp
         (pfsal_handle->data.srv_handle_val, pnfs4_handle->nfs_fh4_val, pnfs4_handle->nfs_fh4_len))
        LogFullDebug(COMPONENT_FSAL,
                     "CRITICAL ERROR: ==========> Filehandle mismatch n ifsal_internal_proxy_create");
    }

  return TRUE;
}                               /* fsal_internal_proxy_create_fh */

/**
 * fsal_internal_proxy_extract_fh :
 * Do the FSAL -> NFSv4 FH conversion
 *
 *
 * @param pnfs4_handle [OUT] the NFSv4 Handle
 * @param pfsal_handle [IN]  the resulting FSAL Handle
 *
 * @return TRUE if OK, FALSE otherwise
 *
 */
int fsal_internal_proxy_extract_fh(nfs_fh4 * pnfs4_handle,
                                   fsal_handle_t * fsal_handle)
{
  proxyfsal_handle_t * pfsal_handle = (proxyfsal_handle_t *) fsal_handle;

  if(pnfs4_handle == NULL || pfsal_handle == NULL)
    return FALSE;

  pnfs4_handle->nfs_fh4_len = pfsal_handle->data.srv_handle_len;
  pnfs4_handle->nfs_fh4_val = pfsal_handle->data.srv_handle_val;

  if(isFullDebug(COMPONENT_FSAL))
    {
      char outstr[1024];
      nfs4_sprint_fhandle(pnfs4_handle, outstr);
      LogFullDebug(COMPONENT_FSAL, "fsal_internal_proxy_extract_fh: input nfsv4 server handle=%s\n", outstr);
    }

  return TRUE;
}                               /* fsal_internal_proxy_extract_fh */

/**
 * fsal_internal_proxy_fsal_name_2_utf8 :
 * Do the FSAL -> NFSv4 UTF8 str conversion
 *
 *
 * @param pname   [IN]  the fsal name
 * @param utf8str [OUT] the resulting UTF8 str
 *
 * @return TRUE if OK, FALSE otherwise
 *
 */

int fsal_internal_proxy_fsal_name_2_utf8(fsal_name_t * pname, utf8string * utf8str)
{
  char tmpstr[FSAL_MAX_NAME_LEN];
  fsal_status_t fsal_status;

  if(pname == NULL || utf8str == NULL)
    return FALSE;

  fsal_status = FSAL_name2str(pname, tmpstr, FSAL_MAX_NAME_LEN);
  if(fsal_status.major != ERR_FSAL_NO_ERROR)
    return FALSE;

  if(utf8str->utf8string_len == 0)
    {
      if((utf8str->utf8string_val = (char *)Mem_Alloc_Label(pname->len,
                                                            "fsal_internal_proxy_fsal_name_2_utf8")) == NULL)
        return FALSE;
      else
        utf8str->utf8string_len = pname->len;
    }

  if(str2utf8(tmpstr, utf8str) == -1)
    return FALSE;
  return TRUE;
}                               /* fsal_internal_proxy_fsal_name_2_utf8 */

/**
 * fsal_internal_proxy_fsal_path_2_utf8 :
 * Do the FSAL -> NFSv4 UTF8 str conversion
 *
 *
 * @param ppath   [IN]  the fsal path
 * @param utf8str [OUT] the resulting UTF8 str
 *
 * @return TRUE if OK, FALSE otherwise
 *
 */

int fsal_internal_proxy_fsal_path_2_utf8(fsal_path_t * ppath, utf8string * utf8str)
{
  char tmpstr[FSAL_MAX_PATH_LEN];
  fsal_status_t fsal_status;

  if(ppath == NULL || utf8str == NULL)
    return FALSE;

  fsal_status = FSAL_path2str(ppath, tmpstr, FSAL_MAX_NAME_LEN);
  if(fsal_status.major != ERR_FSAL_NO_ERROR)
    return FALSE;

  if(utf8str->utf8string_len == 0)
    {
      if((utf8str->utf8string_val = (char *)Mem_Alloc_Label(ppath->len,
                                                            "fsal_internal_proxy_fsal_path_2_utf8")) == NULL)
        return FALSE;
      else
        utf8str->utf8string_len = ppath->len;
    }

  if(str2utf8(tmpstr, utf8str) == -1)
    return FALSE;

  return TRUE;
}                               /* fsal_internal_proxy_fsal_path_2_utf8 */

/**
 * fsal_internal_proxy_fsal_utf8_2_path :
 * Do the NFSv4 UTF8 -> FSAL str conversion
 *
 *
 * @param ppath   [IN]  the fsal path
 * @param utf8str [OUT] the resulting UTF8 str
 *
 * @return TRUE if OK, FALSE otherwise
 *
 */

int fsal_internal_proxy_fsal_utf8_2_path(fsal_path_t * ppath, utf8string * utf8str)
{
  char tmpstr[FSAL_MAX_PATH_LEN];
  fsal_status_t fsal_status;

  if(ppath == NULL || utf8str == NULL)
    return FALSE;

  if(utf82str(tmpstr, sizeof(tmpstr), utf8str) == -1)
    return FALSE;

  fsal_status = FSAL_str2path(tmpstr, FSAL_MAX_PATH_LEN, ppath);
  if(fsal_status.major != ERR_FSAL_NO_ERROR)
    return FALSE;

  return TRUE;
}                               /* fsal_internal_proxy_fsal_utf8_2_path */

/**
 * fsal_internal_proxy_fsal_utf8_2_name :
 * Do the NFSv4 UTF8 -> FSAL str conversion
 *
 *
 * @param pname   [IN]  the fsal name
 * @param utf8str [OUT] the resulting UTF8 str
 *
 * @return TRUE if OK, FALSE otherwise
 *
 */

int fsal_internal_proxy_fsal_utf8_2_name(fsal_name_t * pname, utf8string * utf8str)
{
  char tmpstr[FSAL_MAX_NAME_LEN];
  fsal_status_t fsal_status;

  if(pname == NULL || utf8str == NULL)
    return FALSE;

  if(utf82str(tmpstr, sizeof(tmpstr), utf8str) == -1)
    return FALSE;

  fsal_status = FSAL_str2name(tmpstr, FSAL_MAX_NAME_LEN, pname);
  if(fsal_status.major != ERR_FSAL_NO_ERROR)
    return FALSE;

  return TRUE;
}                               /* fsal_internal_proxy_fsal_utf8_2_name */

/**
 *
 * proxy_Fattr_To_FSAL_dynamic_fsinfo: Converts NFSv4 attributes buffer to a FSAL dynamic fsinfo structure.
 *
 *  Converts NFSv4 attributes buffer to a FSAL dynamic fsinfo structure.
 *
 * @param pdynamicinfo [OUT]  pointer to FSAL attributes.
 * @param Fattr        [IN] pointer to NFSv4 attributes.
 *
 * @return 1 if successful, 0 if not supported, -1 if argument is badly formed
 *
 */
int proxy_Fattr_To_FSAL_dynamic_fsinfo(fsal_dynamicfsinfo_t * pdynamicinfo,
                                       fattr4 * Fattr)
{
  u_int LastOffset = 0;
  unsigned int i = 0;
  char __attribute__ ((__unused__)) funcname[] = "proxy_Fattr_To_FSAL_dynamic_fsinfo";
  uint32_t attrmasklist[FATTR4_MOUNTED_ON_FILEID];      /* List cannot be longer than FATTR4_MOUNTED_ON_FILEID */
  uint32_t attrmasklen = 0;
  uint32_t attribute_to_set = 0;
  uint64_t tmp_uint64 = 0LL;

  if(pdynamicinfo == NULL || Fattr == NULL)
    return -1;

  /* Check attributes data */
  if(Fattr->attr_vals.attrlist4_val == NULL)
    return -1;

  /* Convert the attribute bitmap to an attribute list */
  nfs4_bitmap4_to_list(&(Fattr->attrmask), &attrmasklen, attrmasklist);

  LogFullDebug(COMPONENT_NFS_V4, "   nfs4_bitmap4_to_list ====> attrmasklen = %d\n", attrmasklen);

  /* Init */
  memset((char *)pdynamicinfo, 0, sizeof(fsal_dynamicfsinfo_t));

  for(i = 0; i < attrmasklen; i++)
    {
      attribute_to_set = attrmasklist[i];

      if(attrmasklist[i] > FATTR4_MOUNTED_ON_FILEID)
        {
          /* Erroneous value... skip */
          continue;
        }
      LogFullDebug(COMPONENT_NFS_V4, "=================> nfs4_Fattr_To_FSAL_attr: i=%u attr=%u\n", i,
             attrmasklist[i]);
      LogFullDebug(COMPONENT_NFS_V4, "Flag for Operation = %d|%d is ON,  name  = %s  reply_size = %d\n",
             attrmasklist[i], fattr4tab[attribute_to_set].val,
             fattr4tab[attribute_to_set].name, fattr4tab[attribute_to_set].size_fattr4);

      switch (attribute_to_set)
        {
        case FATTR4_FILES_AVAIL:
          memcpy((char *)&tmp_uint64,
                 (char *)(Fattr->attr_vals.attrlist4_val + LastOffset),
                 sizeof(fattr4_files_avail));
          pdynamicinfo->avail_files = nfs_ntohl64(tmp_uint64);

          LastOffset += fattr4tab[attribute_to_set].size_fattr4;

          break;

        case FATTR4_FILES_FREE:
          memcpy((char *)&tmp_uint64,
                 (char *)(Fattr->attr_vals.attrlist4_val + LastOffset),
                 sizeof(fattr4_files_free));
          pdynamicinfo->free_files = nfs_ntohl64(tmp_uint64);

          LastOffset += fattr4tab[attribute_to_set].size_fattr4;

          break;

        case FATTR4_FILES_TOTAL:
          memcpy((char *)&tmp_uint64,
                 (char *)(Fattr->attr_vals.attrlist4_val + LastOffset),
                 sizeof(fattr4_files_total));
          pdynamicinfo->total_files = nfs_ntohl64(tmp_uint64);

          LastOffset += fattr4tab[attribute_to_set].size_fattr4;

          break;

        case FATTR4_SPACE_AVAIL:
          memcpy((char *)&tmp_uint64,
                 (char *)(Fattr->attr_vals.attrlist4_val + LastOffset),
                 sizeof(fattr4_space_avail));
          pdynamicinfo->avail_bytes = nfs_ntohl64(tmp_uint64);

          LastOffset += fattr4tab[attribute_to_set].size_fattr4;

          break;

        case FATTR4_SPACE_FREE:
          memcpy((char *)&tmp_uint64,
                 (char *)(Fattr->attr_vals.attrlist4_val + LastOffset),
                 sizeof(fattr4_space_free));
          pdynamicinfo->free_bytes = nfs_ntohl64(tmp_uint64);

          LastOffset += fattr4tab[attribute_to_set].size_fattr4;

          break;

        case FATTR4_SPACE_TOTAL:
          memcpy((char *)&tmp_uint64,
                 (char *)(Fattr->attr_vals.attrlist4_val + LastOffset),
                 sizeof(fattr4_space_total));
          pdynamicinfo->total_bytes = nfs_ntohl64(tmp_uint64);

          LastOffset += fattr4tab[attribute_to_set].size_fattr4;

          break;

        default:
          LogFullDebug(COMPONENT_NFS_V4, "SATTR: Attribut no supporte %d name=%s\n", attribute_to_set,
                 fattr4tab[attribute_to_set].name);
          LastOffset += fattr4tab[attribute_to_set].size_fattr4;
          break;

        }                       /*   switch( attribute_to_set ) */

    }

  return 1;

}                               /* proxy_Fattr_To_FSAL_dynamic_fsinfo */

/**
 *
 * proxy_Fattr_To_FSAL_attr: Converts NFSv4 attributes buffer to a FSAL attributes structure.
 *
 * Converts NFSv4 attributes buffer to a FSAL attributes structure.
 *
 * @param pFSAL_attr [OUT]  pointer to FSAL attributes.
 * @param Fattr      [IN] pointer to NFSv4 attributes.
 *
 * @return 1 if successful, 0 if not supported, -1 if argument is badly formed
 *
 */
int proxy_Fattr_To_FSAL_attr(fsal_attrib_list_t * pFSAL_attr,
                             proxyfsal_handle_t * phandle, fattr4 * Fattr)
{
<<<<<<< HEAD
  u_int LastOffset = 0;
  unsigned int i = 0;
  char __attribute__ ((__unused__)) funcname[] = "proxy_Fattr_To_FSAL_attr";
  uint32_t attrmasklist[FATTR4_MOUNTED_ON_FILEID];      /* List cannot be longer than FATTR4_MOUNTED_ON_FILEID */
  uint32_t attrmasklen = 0;
  uint32_t attribute_to_set = 0;

  int len;
  char buffer[MAXNAMLEN];
  utf8string utf8buffer;

  fattr4_type attr_type;
  fattr4_fsid attr_fsid;
  fattr4_fileid attr_fileid;
  fattr4_time_modify_set attr_time_set;
  fattr4_rdattr_error rdattr_error;
  nfstime4 attr_time;
  fattr4_size attr_size;
  fattr4_change attr_change;
  fattr4_numlinks attr_numlinks;
  fattr4_rawdev attr_rawdev;
  fattr4_space_used attr_space_used;
  fattr4_time_access attr_time_access;
  fattr4_time_modify attr_time_modify;
  fattr4_time_metadata attr_time_metadata;

  nfs_fh4 nfshandle;
  bool_t compute_fh = FALSE;

  if(pFSAL_attr == NULL || Fattr == NULL)
    return -1;

  /* Check attributes data */
  if(Fattr->attr_vals.attrlist4_val == NULL)
    return -1;

  /* Convert the attribute bitmap to an attribute list */
  nfs4_bitmap4_to_list(&(Fattr->attrmask), &attrmasklen, attrmasklist);

  LogFullDebug(COMPONENT_NFS_V4, "nfs4_bitmap4_to_list ====> attrmasklen = %d\n", attrmasklen);

  /* Init */
  pFSAL_attr->asked_attributes = 0;

  for(i = 0; i < attrmasklen; i++)
    {
      attribute_to_set = attrmasklist[i];

      if(attrmasklist[i] > FATTR4_MOUNTED_ON_FILEID)
        {
          /* Erroneous value... skip */
          continue;
        }
      LogFullDebug(COMPONENT_NFS_V4, "=================> nfs4_Fattr_To_FSAL_attr: i=%u attr=%u\n", i,
             attrmasklist[i]);
      LogFullDebug(COMPONENT_NFS_V4, "Flag for Operation = %d|%d is ON,  name  = %s  reply_size = %d\n",
             attrmasklist[i], fattr4tab[attribute_to_set].val,
             fattr4tab[attribute_to_set].name, fattr4tab[attribute_to_set].size_fattr4);

      switch (attribute_to_set)
        {
        case FATTR4_TYPE:      /* Used only by FSAL_PROXY to reverse convert */
          memcpy((char *)&attr_type,
                 (char *)(Fattr->attr_vals.attrlist4_val + LastOffset),
                 sizeof(fattr4_type));

          switch (ntohl(attr_type))
            {
            case NF4REG:
              pFSAL_attr->type = FSAL_TYPE_FILE;
              break;

            case NF4DIR:
              pFSAL_attr->type = FSAL_TYPE_DIR;
              break;

            case NF4BLK:
              pFSAL_attr->type = FSAL_TYPE_BLK;
              break;

            case NF4CHR:
              pFSAL_attr->type = FSAL_TYPE_CHR;
              break;

            case NF4LNK:
              pFSAL_attr->type = FSAL_TYPE_LNK;
              break;

            case NF4SOCK:
              pFSAL_attr->type = FSAL_TYPE_SOCK;
              break;

            case NF4FIFO:
              pFSAL_attr->type = FSAL_TYPE_FIFO;
              break;

            default:           /* For wanting of a better solution */
              pFSAL_attr->type = 0;
              break;
            }                   /* switch( pattr->type ) */

          pFSAL_attr->asked_attributes |= FSAL_ATTR_TYPE;
          LastOffset += fattr4tab[attribute_to_set].size_fattr4;
          LogFullDebug(COMPONENT_NFS_V4, "SATTR: We see the type %d\n", (int)pFSAL_attr->filesize);
          break;

        case FATTR4_FILEID:    /* Used only by FSAL_PROXY to reverse convert */
          /* The analog to the inode number. RFC3530 says "a number uniquely identifying the file within the filesystem"
           * I use hpss_GetObjId to extract this information from the Name Server's handle */
          memcpy((char *)&attr_fileid,
                 (char *)(Fattr->attr_vals.attrlist4_val + LastOffset),
                 sizeof(fattr4_fileid));
          pFSAL_attr->fileid = nfs_ntohl64(attr_fileid);

          pFSAL_attr->asked_attributes |= FSAL_ATTR_FILEID;
          LastOffset += fattr4tab[attribute_to_set].size_fattr4;

          break;

        case FATTR4_FSID:      /* Used only by FSAL_PROXY to reverse convert */
          memcpy((char *)&attr_fsid,
                 (char *)(Fattr->attr_vals.attrlist4_val + LastOffset),
                 sizeof(fattr4_fsid));
          pFSAL_attr->fsid.major = nfs_ntohl64(attr_fsid.major);
          pFSAL_attr->fsid.minor = nfs_ntohl64(attr_fsid.minor);

          pFSAL_attr->asked_attributes |= FSAL_ATTR_FSID;
          LastOffset += fattr4tab[attribute_to_set].size_fattr4;

          break;

        case FATTR4_NUMLINKS:  /* Used only by FSAL_PROXY to reverse convert */
          memcpy((char *)&attr_numlinks,
                 (char *)(Fattr->attr_vals.attrlist4_val + LastOffset),
                 sizeof(fattr4_numlinks));
          pFSAL_attr->numlinks = ntohl(attr_numlinks);

          pFSAL_attr->asked_attributes |= FSAL_ATTR_FILEID;
          LastOffset += fattr4tab[attribute_to_set].size_fattr4;

          break;

        case FATTR4_SIZE:
          memcpy((char *)&attr_size,
                 (char *)(Fattr->attr_vals.attrlist4_val + LastOffset),
                 sizeof(fattr4_size));

          /* Do not forget the XDR marshalling for the fattr4 stuff */
          pFSAL_attr->filesize = nfs_ntohl64(attr_size);

          pFSAL_attr->asked_attributes |= FSAL_ATTR_SIZE;
          LastOffset += fattr4tab[attribute_to_set].size_fattr4;
          LogFullDebug(COMPONENT_NFS_V4, "SATTR: We see the size %d\n", (int)pFSAL_attr->filesize);
          break;

        case FATTR4_MODE:
          memcpy((char *)&(pFSAL_attr->mode),
                 (char *)(Fattr->attr_vals.attrlist4_val + LastOffset),
                 sizeof(fattr4_mode));

          /* Do not forget the XDR marshalling for the fattr4 stuff */
          pFSAL_attr->mode = ntohl(pFSAL_attr->mode);

          pFSAL_attr->asked_attributes |= FSAL_ATTR_MODE;
          LastOffset += fattr4tab[attribute_to_set].size_fattr4;
          LogFullDebug(COMPONENT_NFS_V4, "SATTR: We see the mode 0%o\n", pFSAL_attr->mode);
          break;

        case FATTR4_OWNER:
          memcpy(&len, (char *)(Fattr->attr_vals.attrlist4_val + LastOffset),
                 sizeof(u_int));
          len = ntohl(len);     /* xdr marshalling on fattr4 */
          LastOffset += sizeof(u_int);

          memcpy(buffer, (char *)(Fattr->attr_vals.attrlist4_val + LastOffset), len);
          buffer[len] = '\0';

          /* Do not forget that xdr_opaque are aligned on 32bit long words */
          while((len % 4) != 0)
            len += 1;

          LastOffset += len;

          utf8buffer.utf8string_val = buffer;
          utf8buffer.utf8string_len = strlen(buffer);

          utf82uid(&utf8buffer, &(pFSAL_attr->owner));
          pFSAL_attr->asked_attributes |= FSAL_ATTR_OWNER;

          LogFullDebug(COMPONENT_NFS_V4, "SATTR: We see the owner %s len = %d\n", buffer, len);
          LogFullDebug(COMPONENT_NFS_V4, "SATTR: We see the owner %d\n", pFSAL_attr->owner);

          break;

        case FATTR4_OWNER_GROUP:
          memcpy(&len, (char *)(Fattr->attr_vals.attrlist4_val + LastOffset),
                 sizeof(u_int));
          len = ntohl(len);
          LastOffset += sizeof(u_int);

          memcpy(buffer, (char *)(Fattr->attr_vals.attrlist4_val + LastOffset), len);
          buffer[len] = '\0';

          /* Do not forget that xdr_opaque are aligned on 32bit long words */
          while((len % 4) != 0)
            len += 1;

          LastOffset += len;

          utf8buffer.utf8string_val = buffer;
          utf8buffer.utf8string_len = strlen(buffer);

          utf82gid(&utf8buffer, &(pFSAL_attr->group));
          pFSAL_attr->asked_attributes |= FSAL_ATTR_GROUP;

          LogFullDebug(COMPONENT_NFS_V4, "SATTR: We see the owner_group %s len = %d\n", buffer, len);
          LogFullDebug(COMPONENT_NFS_V4, "SATTR: We see the owner_group %d\n", pFSAL_attr->group);

          break;

        case FATTR4_CHANGE:
          memcpy((char *)&attr_change,
                 (char *)(Fattr->attr_vals.attrlist4_val + LastOffset),
                 sizeof(fattr4_change));
          pFSAL_attr->chgtime.seconds = (uint32_t) nfs_ntohl64(attr_change);
          pFSAL_attr->chgtime.nseconds = 0;

          pFSAL_attr->change = nfs_ntohl64(attr_change);

          pFSAL_attr->asked_attributes |= FSAL_ATTR_CHGTIME;
          pFSAL_attr->asked_attributes |= FSAL_ATTR_CHANGE;
          LastOffset += fattr4tab[attribute_to_set].size_fattr4;

          break;

        case FATTR4_RAWDEV:    /* Used only by FSAL_PROXY to reverse convert */
          memcpy((char *)&attr_rawdev,
                 (char *)(Fattr->attr_vals.attrlist4_val + LastOffset),
                 sizeof(fattr4_rawdev));
          pFSAL_attr->rawdev.major = (uint32_t) nfs_ntohl64(attr_rawdev.specdata1);
          pFSAL_attr->rawdev.minor = (uint32_t) nfs_ntohl64(attr_rawdev.specdata2);

          pFSAL_attr->asked_attributes |= FSAL_ATTR_RAWDEV;
          LastOffset += fattr4tab[attribute_to_set].size_fattr4;

          break;

        case FATTR4_SPACE_USED:        /* Used only by FSAL_PROXY to reverse convert */
          memcpy((char *)&attr_space_used,
                 (char *)(Fattr->attr_vals.attrlist4_val + LastOffset),
                 sizeof(fattr4_space_used));
          pFSAL_attr->spaceused = (uint32_t) nfs_ntohl64(attr_space_used);

          pFSAL_attr->asked_attributes |= FSAL_ATTR_SPACEUSED;
          LastOffset += fattr4tab[attribute_to_set].size_fattr4;

          break;

        case FATTR4_TIME_ACCESS:       /* Used only by FSAL_PROXY to reverse convert */
          memcpy((char *)&attr_time_access.seconds,
                 (char *)(Fattr->attr_vals.attrlist4_val + LastOffset),
                 sizeof(uint64_t));
          LastOffset += sizeof( uint64_t ) ;

          memcpy((char *)&attr_time_access.nseconds,
                 (char *)(Fattr->attr_vals.attrlist4_val + LastOffset),
                 sizeof(uint32_t));
          LastOffset += sizeof( uint32_t ) ;

          pFSAL_attr->atime.seconds = (uint32_t) nfs_ntohl64(attr_time_access.seconds);
          pFSAL_attr->atime.nseconds = (uint32_t) ntohl(attr_time_access.nseconds);

          pFSAL_attr->asked_attributes |= FSAL_ATTR_ATIME;
          break;

        case FATTR4_TIME_METADATA:     /* Used only by FSAL_PROXY to reverse convert */
          memcpy((char *)&attr_time_metadata.seconds,
                 (char *)(Fattr->attr_vals.attrlist4_val + LastOffset),
                 sizeof(uint64_t));
          LastOffset += sizeof( uint64_t ) ;

          memcpy((char *)&attr_time_metadata.nseconds,
                 (char *)(Fattr->attr_vals.attrlist4_val + LastOffset),
                 sizeof(uint32_t));
          LastOffset += sizeof( uint32_t ) ;

          pFSAL_attr->ctime.seconds = (uint32_t) nfs_ntohl64(attr_time_metadata.seconds);
          pFSAL_attr->ctime.nseconds = (uint32_t) ntohl(attr_time_metadata.nseconds);

          pFSAL_attr->asked_attributes |= FSAL_ATTR_CTIME;
          break;

        case FATTR4_TIME_MODIFY:       /* Used only by FSAL_PROXY to reverse convert */
	  memcpy( (char *)&attr_time_modify.seconds,
	          (char *)(Fattr->attr_vals.attrlist4_val + LastOffset),
                  sizeof( uint64_t ) );
          LastOffset += sizeof( uint64_t ) ;

          memcpy((char *)&attr_time_modify.nseconds,
                 (char *)(Fattr->attr_vals.attrlist4_val + LastOffset),
                 sizeof(uint32_t) );
          LastOffset += sizeof( uint32_t ) ;

          pFSAL_attr->mtime.seconds = (uint32_t) nfs_ntohl64(attr_time_modify.seconds);
          pFSAL_attr->mtime.nseconds = (uint32_t) ntohl(attr_time_modify.nseconds);

          pFSAL_attr->asked_attributes |= FSAL_ATTR_MTIME;
          break;

        case FATTR4_TIME_ACCESS_SET:
          memcpy((char *)&attr_time_set,
                 (char *)(Fattr->attr_vals.attrlist4_val + LastOffset),
                 sizeof(fattr4_time_access_set));

          if(ntohl(attr_time_set.set_it) == SET_TO_SERVER_TIME4)
            {
              pFSAL_attr->atime.seconds = time(NULL);   /* Use current server's time */
              pFSAL_attr->atime.nseconds = 0;
            }
          else
            {
              /* Take care of XDR when dealing with fattr4 */
              attr_time = attr_time_set.settime4_u.time;
              attr_time.seconds = nfs_ntohl64(attr_time.seconds);
              attr_time.nseconds = ntohl(attr_time.nseconds);

              pFSAL_attr->atime.seconds = attr_time.seconds;
              pFSAL_attr->atime.nseconds = attr_time.nseconds;
            }
          pFSAL_attr->asked_attributes |= FSAL_ATTR_ATIME;
          LastOffset += fattr4tab[attribute_to_set].size_fattr4;

          break;

        case FATTR4_TIME_MODIFY_SET:
          memcpy((char *)&attr_time_set,
                 (char *)(Fattr->attr_vals.attrlist4_val + LastOffset),
                 sizeof(fattr4_time_modify_set));

          if(ntohl(attr_time_set.set_it) == SET_TO_SERVER_TIME4)
            {
              pFSAL_attr->mtime.seconds = time(NULL);   /* Use current server's time */
              pFSAL_attr->mtime.nseconds = 0;
            }
          else
            {
              /* Take care of XDR when dealing with fattr4 */
              attr_time = attr_time_set.settime4_u.time;
              attr_time.seconds = nfs_ntohl64(attr_time.seconds);
              attr_time.nseconds = ntohl(attr_time.nseconds);

              pFSAL_attr->mtime.seconds = attr_time.seconds;
              pFSAL_attr->mtime.nseconds = attr_time.nseconds;
            }

          pFSAL_attr->asked_attributes |= FSAL_ATTR_MTIME;
          LastOffset += fattr4tab[attribute_to_set].size_fattr4;

          break;

        case FATTR4_FILEHANDLE:
          memcpy(&len, (char *)(Fattr->attr_vals.attrlist4_val + LastOffset),
                 sizeof(u_int));
          len = ntohl(len);
          LastOffset += sizeof(u_int);

          /* Extract the file handle */
          nfshandle.nfs_fh4_len = len;
          nfshandle.nfs_fh4_val = (char *)(Fattr->attr_vals.attrlist4_val + LastOffset);

          /* Bogus there: FATTR4_FILEHANDLE = 19 < FATTR4_FILEID = 20... This means that the FH is
           * is processed BEFORE the fileid. At this point, pFSAL_attr->fileid has not yet been set
           * and has the value 0. A flag is kept in variable compute_fh to add the fileid later */
          fsal_internal_proxy_create_fh(&nfshandle, pFSAL_attr->type, pFSAL_attr->fileid,
                                        (fsal_handle_t *)phandle);

          LastOffset += len;
          LogFullDebug(COMPONENT_NFS_V4, "SATTR: On a demande le filehandle len =%u\n", len);
          compute_fh = TRUE;
          break;

        case FATTR4_RDATTR_ERROR:
          memcpy((char *)&rdattr_error,
                 (char *)(Fattr->attr_vals.attrlist4_val + LastOffset),
                 sizeof(fattr4_rdattr_error));
          rdattr_error = ntohl(rdattr_error);
          LastOffset += fattr4tab[attribute_to_set].size_fattr4;

          break;

        default:
          LogFullDebug(COMPONENT_NFS_V4, "SATTR: Attribut no supporte %d name=%s\n", attribute_to_set,
                 fattr4tab[attribute_to_set].name);
          LastOffset += fattr4tab[attribute_to_set].size_fattr4;
          /* return 0 ; *//* Should not stop processing */
          break;
        }                       /* switch */
    }                           /* for */
=======
  nfs_fh4 hdl4;

  if (Fattr4_To_FSAL_attr(pFSAL_attr, Fattr, &hdl4) != NFS4_OK)
      return -1;
>>>>>>> b899df96

  return fsal_internal_proxy_create_fh(&hdl4, pFSAL_attr->type, pFSAL_attr->fileid,
                                      (fsal_handle_t *)phandle);
}                               /* proxy_Fattr_To_FSAL_attr */

fsal_status_t fsal_internal_set_auth_gss(proxyfsal_op_context_t * p_thr_context)
{
#ifdef _USE_GSSRPC
  fsal_status_t fsal_status;
  struct rpc_gss_sec rpcsec_gss_data;
  gss_OID mechOid;
  char mechname[1024];
  gss_buffer_desc mechgssbuff;
  OM_uint32 maj_stat, min_stat;

  /* Set up mechOid */
  strcpy(mechname, "{ 1 2 840 113554 1 2 2 }");

  mechgssbuff.value = mechname;
  mechgssbuff.length = strlen(mechgssbuff.value);

  LogFullDebug(COMPONENT_FSAL, "----> %p\n", p_thr_context->rpc_client);
  if((maj_stat = gss_str_to_oid(&min_stat, &mechgssbuff, &mechOid)) != GSS_S_COMPLETE)
    Return(ERR_FSAL_SEC, maj_stat, INDEX_FSAL_InitClientContext);

  /* Authentification avec RPCSEC_GSS */
  rpcsec_gss_data.mech = mechOid;
  rpcsec_gss_data.qop = GSS_C_QOP_DEFAULT;
  rpcsec_gss_data.svc = global_fsal_proxy_specific_info.sec_type;

  if((p_thr_context->rpc_client->cl_auth =
      authgss_create_default(p_thr_context->rpc_client,
                             global_fsal_proxy_specific_info.remote_principal,
                             &rpcsec_gss_data)) == NULL)
    Return(ERR_FSAL_SEC, 0, INDEX_FSAL_InitClientContext);
#endif
  Return(ERR_FSAL_NO_ERROR, 0, INDEX_FSAL_InitClientContext);
}                               /* fsal_internal_set_auth_gss */

/**
 *
 * fsal_internal_ClientReconnect: Redo a previously lost connection to the server.
 *
 * edo a previously lost connection to the server.
 *
 * @param p_thr_context [INOUT]  pointer to the FSAL thread context.
 *
 * @return 0 if successful, -1 if failed
 *
 */
int fsal_internal_ClientReconnect(proxyfsal_op_context_t * p_thr_context)
{
  int rc;
  struct timeval timeout = TIMEOUTRPC;
  struct sockaddr_in addr_rpc;
  fsal_status_t fsal_status;


  memset(&addr_rpc, 0, sizeof(addr_rpc));
  addr_rpc.sin_port = p_thr_context->srv_port;
  addr_rpc.sin_family = AF_INET;
  addr_rpc.sin_addr.s_addr = p_thr_context->srv_addr;
  int priv_port = 0 ;

  LogEvent( COMPONENT_FSAL, "Remote server lost, trying to reconnect to remote server" ) ;

  /* First of all, close the formerly opened socket that is now useless */
  if( close( p_thr_context->socket ) == -1 )
    LogMajor( COMPONENT_FSAL,
              "FSAL RECONNECT : got POSIX error %u while closing socket in fsal_internal_ClientReconnect", errno ) ;
  
  // clnt_destroy(p_thr_context->rpc_client);
  // clnt_destroy makes the server segfaults if no server exists on the other side

  if(!strcmp(p_thr_context->srv_proto, "udp"))
    {
      if( ( p_thr_context->socket = socket( AF_INET, SOCK_DGRAM, IPPROTO_UDP ) ) < 0)
        return -1;

      if((p_thr_context->rpc_client = clntudp_bufcreate(&addr_rpc,
                                                        p_thr_context->srv_prognum,
                                                        FSAL_PROXY_NFS_V4,
                                                        (struct timeval)
                                                        {
                                                        25, 0},
                                                        &p_thr_context->socket,
                                                        p_thr_context->srv_sendsize,
                                                        p_thr_context->srv_recvsize)) == NULL )
        {

          LogCrit(COMPONENT_FSAL,
               "FSAL RECONNECT : Cannot contact server addr=%u.%u.%u.%u port=%u prognum=%u using NFSv4 protocol",
               (ntohl(p_thr_context->srv_addr) & 0xFF000000) >> 24,
               (ntohl(p_thr_context->srv_addr) & 0x00FF0000) >> 16,
               (ntohl(p_thr_context->srv_addr) & 0x0000FF00) >> 8,
               (ntohl(p_thr_context->srv_addr) & 0x000000FF),
               ntohs(p_thr_context->srv_port), p_thr_context->srv_prognum);

          return -1;
        }
    }
  else if(!strcmp(p_thr_context->srv_proto, "tcp"))
    {
      if( p_thr_context->use_privileged_client_port  == TRUE )
       {
	  if( (p_thr_context->socket = rresvport( &priv_port ) ) < 0 )
           {
            LogCrit(COMPONENT_FSAL, "FSAL RECONNECT: cannot get a privilegeed tcp socket");
            return -1;
           }
       }
      else
       {
        if((p_thr_context->socket = socket(AF_INET, SOCK_STREAM, IPPROTO_TCP)) < 0)
          {
            LogCrit(COMPONENT_FSAL, "FSAL RECONNECT: cannot create a tcp socket");
            return -1;
          }
       }

      if(connect(p_thr_context->socket, (struct sockaddr *)&addr_rpc, sizeof(addr_rpc)) < 0)
        {
          LogCrit(COMPONENT_FSAL, "FSAL RECONNECT : Cannot connect to server addr=%u.%u.%u.%u port=%u",
                  (ntohl(p_thr_context->srv_addr) & 0xFF000000) >> 24,
                  (ntohl(p_thr_context->srv_addr) & 0x00FF0000) >> 16,
                  (ntohl(p_thr_context->srv_addr) & 0x0000FF00) >> 8,
                  (ntohl(p_thr_context->srv_addr) & 0x000000FF),
                  ntohs(p_thr_context->srv_port));

          return -1;
        }

      if((p_thr_context->rpc_client = clnttcp_create(&addr_rpc,
                                                     p_thr_context->srv_prognum,
                                                     FSAL_PROXY_NFS_V4,
                                                     &p_thr_context->socket,
                                                     p_thr_context->srv_sendsize,
                                                     p_thr_context->srv_recvsize)) ==
         NULL)
        {
          LogCrit(COMPONENT_FSAL,
               "FSAL RECONNECT : Cannot contact server addr=%x.%x.%x.%x port=%u prognum=%u using NFSv4 protocol",
               (ntohl(p_thr_context->srv_addr) & 0xFF000000) >> 24,
               (ntohl(p_thr_context->srv_addr) & 0x00FF0000) >> 16,
               (ntohl(p_thr_context->srv_addr) & 0x0000FF00) >> 8,
               (ntohl(p_thr_context->srv_addr) & 0x000000FF),
               ntohs(p_thr_context->srv_port), p_thr_context->srv_prognum);

          return -1;
        }
    }
  else
    {
      return -1;
    }
#ifdef _USE_GSSRPC
  if(global_fsal_proxy_specific_info.active_krb5 == TRUE)
    {
      fsal_status = fsal_internal_set_auth_gss(p_thr_context);
      if(FSAL_IS_ERROR(fsal_status))
        return -1;
    }
  else
#endif
  if((p_thr_context->rpc_client->cl_auth = authunix_create_default()) == NULL)
    {
      return -1;
    }

  /* test if the newly created context can 'ping' the server via PROC_NULL */
  if((rc = clnt_call(p_thr_context->rpc_client, NFSPROC4_NULL,
                     (xdrproc_t) xdr_void, (caddr_t) NULL,
                     (xdrproc_t) xdr_void, (caddr_t) NULL, timeout)) != RPC_SUCCESS)
    {
      return -1;
    }

  fsal_status = FSAL_proxy_setclientid_renego(p_thr_context);
  if(FSAL_IS_ERROR(fsal_status))
    return -1;

  return 0;
}                               /* fsal_internal_ClientReconnect */

/**
 * FSAL_proxy_open_confirm:
 * Confirms a previously made OP_OPEN if this is required by the server
 *
 * \param pfd [INOUT] :
 *        Open file descriptor for the file whose open is to be confirmed
 *
 * \return Major error codes:
 *      - ERR_FSAL_NO_ERROR     (no error)
 *        ERR_FSAL_IO, ...
 */

fsal_status_t FSAL_proxy_open_confirm(proxyfsal_file_t * pfd)
{
  fsal_status_t fsal_status;
  int rc;
  

  COMPOUND4args argnfs4;
  COMPOUND4res resnfs4;
  nfs_fh4 nfs4fh;

#define FSAL_PROXY_OPEN_CONFIRM_NB_OP_ALLOC 2
#define FSAL_PROXY_OPEN_CONFIRM_IDX_OP_PUTFH        0
#define FSAL_PROXY_OPEN_CONFIRM_IDX_OP_OPEN_CONFIRM 1
  nfs_argop4 argoparray[FSAL_PROXY_OPEN_CONFIRM_NB_OP_ALLOC];
  nfs_resop4 resoparray[FSAL_PROXY_OPEN_CONFIRM_NB_OP_ALLOC];
  struct timeval timeout = TIMEOUTRPC;

  if(pfd == NULL)
    {
      fsal_status.major = ERR_FSAL_FAULT;
      fsal_status.minor = 0;

      return fsal_status;
    }

  if(pfd->pcontext == NULL)
    {
      LogFullDebug(COMPONENT_FSAL, "===================> FSAL_proxy_open_confirm: Non initialized fd !!!!!");
      fsal_status.major = ERR_FSAL_FAULT;
      fsal_status.minor = 0;

      return fsal_status;
    }
  /* Get NFSv4 File handle */
  if(fsal_internal_proxy_extract_fh(&nfs4fh, (fsal_handle_t *) &pfd->fhandle) == FALSE)
    {
      fsal_status.major = ERR_FSAL_FAULT;
      fsal_status.minor = 0;

      return fsal_status;
    }

  /* Setup results structures */
  argnfs4.argarray.argarray_val = argoparray;
  resnfs4.resarray.resarray_val = resoparray;
  argnfs4.minorversion = 0;
  argnfs4.tag.utf8string_val = NULL;
  argnfs4.tag.utf8string_len = 0;
  argnfs4.argarray.argarray_len = 0;

  COMPOUNDV4_ARG_ADD_OP_PUTFH(argnfs4, nfs4fh);
  argnfs4.argarray.argarray_val[FSAL_PROXY_OPEN_CONFIRM_IDX_OP_OPEN_CONFIRM].argop =
      NFS4_OP_OPEN_CONFIRM;
  argnfs4.argarray.argarray_val[FSAL_PROXY_OPEN_CONFIRM_IDX_OP_OPEN_CONFIRM].nfs_argop4_u.
      opopen_confirm.open_stateid.seqid = pfd->stateid.seqid;
  memcpy((char *)argnfs4.argarray.
         argarray_val[FSAL_PROXY_OPEN_CONFIRM_IDX_OP_OPEN_CONFIRM].nfs_argop4_u.
         opopen_confirm.open_stateid.other, (char *)pfd->stateid.other, 12);
  argnfs4.argarray.argarray_val[FSAL_PROXY_OPEN_CONFIRM_IDX_OP_OPEN_CONFIRM].nfs_argop4_u.
      opopen_confirm.seqid = pfd->stateid.seqid + 1;
  argnfs4.argarray.argarray_len = 2;

  TakeTokenFSCall();
  /* Call the NFSv4 function */
  COMPOUNDV4_EXECUTE(pfd->pcontext, argnfs4, resnfs4, rc);
  if(rc != RPC_SUCCESS)
    {
      ReleaseTokenFSCall();

      fsal_status.major = ERR_FSAL_IO;
      fsal_status.minor = resnfs4.status;

      return fsal_status;
    }
  ReleaseTokenFSCall();

  /* set the error is res if not NFS4_OK */
  if(resnfs4.status != NFS4_OK)
    {
      fsal_status.major = ERR_FSAL_IO;
      fsal_status.minor = resnfs4.status;

      return fsal_status;
    }
  /* Update the file descriptor with the new stateid */
  pfd->stateid.seqid =
      resnfs4.resarray.resarray_val[FSAL_PROXY_OPEN_CONFIRM_IDX_OP_OPEN_CONFIRM].
      nfs_resop4_u.opopen_confirm.OPEN_CONFIRM4res_u.resok4.open_stateid.seqid;
  memcpy((char *)pfd->stateid.other,
         (char *)resnfs4.resarray.
         resarray_val[FSAL_PROXY_OPEN_CONFIRM_IDX_OP_OPEN_CONFIRM].nfs_resop4_u.
         opopen_confirm.OPEN_CONFIRM4res_u.resok4.open_stateid.other, 12);

  fsal_status.major = ERR_FSAL_NO_ERROR;
  fsal_status.minor = NFS4_OK;

  return fsal_status;
}                               /* FSAL_proxy_open_confirm */

void *FSAL_proxy_change_user(proxyfsal_op_context_t * p_thr_context)
{
  static char hostname[MAXNAMLEN];
  static bool_t done = FALSE;

  P(p_thr_context->lock);
  switch (p_thr_context->rpc_client->cl_auth->ah_cred.oa_flavor)
    {
    case AUTH_NONE:
      /* well... to be honest, there is nothing to be done here... */
      break;

    case AUTH_UNIX:
      if(!done)
        {
          if(gethostname(hostname, MAXNAMLEN) == -1)
            strncpy(hostname, "NFS-GANESHA/Proxy", MAXNAMLEN);

          done = TRUE;
        }
      auth_destroy(p_thr_context->rpc_client->cl_auth);

      p_thr_context->rpc_client->cl_auth =
	      authunix_create(hostname,
			      p_thr_context->credential.user,
			      p_thr_context->credential.group,
			      p_thr_context->credential.nbgroups,
			      p_thr_context->credential.alt_groups);
      break;
#ifdef _USE_GSSRPC
    case RPCSEC_GSS:
#endif
    default:
        /** @todo: Nothing done now. Once RPCSEC_GSS will have explicit management, return an error as defaut behavior: non supported auth flavor */
      break;

    }                           /* switch( pthr_context->rpc_client->cl_auth->ah_cred.oa_flavor ) */

  V(p_thr_context->lock);

  /* Return authentication */
  return p_thr_context->rpc_client->cl_auth;
}                               /* FSAL_proxy_change_user */<|MERGE_RESOLUTION|>--- conflicted
+++ resolved
@@ -747,411 +747,10 @@
 int proxy_Fattr_To_FSAL_attr(fsal_attrib_list_t * pFSAL_attr,
                              proxyfsal_handle_t * phandle, fattr4 * Fattr)
 {
-<<<<<<< HEAD
-  u_int LastOffset = 0;
-  unsigned int i = 0;
-  char __attribute__ ((__unused__)) funcname[] = "proxy_Fattr_To_FSAL_attr";
-  uint32_t attrmasklist[FATTR4_MOUNTED_ON_FILEID];      /* List cannot be longer than FATTR4_MOUNTED_ON_FILEID */
-  uint32_t attrmasklen = 0;
-  uint32_t attribute_to_set = 0;
-
-  int len;
-  char buffer[MAXNAMLEN];
-  utf8string utf8buffer;
-
-  fattr4_type attr_type;
-  fattr4_fsid attr_fsid;
-  fattr4_fileid attr_fileid;
-  fattr4_time_modify_set attr_time_set;
-  fattr4_rdattr_error rdattr_error;
-  nfstime4 attr_time;
-  fattr4_size attr_size;
-  fattr4_change attr_change;
-  fattr4_numlinks attr_numlinks;
-  fattr4_rawdev attr_rawdev;
-  fattr4_space_used attr_space_used;
-  fattr4_time_access attr_time_access;
-  fattr4_time_modify attr_time_modify;
-  fattr4_time_metadata attr_time_metadata;
-
-  nfs_fh4 nfshandle;
-  bool_t compute_fh = FALSE;
-
-  if(pFSAL_attr == NULL || Fattr == NULL)
-    return -1;
-
-  /* Check attributes data */
-  if(Fattr->attr_vals.attrlist4_val == NULL)
-    return -1;
-
-  /* Convert the attribute bitmap to an attribute list */
-  nfs4_bitmap4_to_list(&(Fattr->attrmask), &attrmasklen, attrmasklist);
-
-  LogFullDebug(COMPONENT_NFS_V4, "nfs4_bitmap4_to_list ====> attrmasklen = %d\n", attrmasklen);
-
-  /* Init */
-  pFSAL_attr->asked_attributes = 0;
-
-  for(i = 0; i < attrmasklen; i++)
-    {
-      attribute_to_set = attrmasklist[i];
-
-      if(attrmasklist[i] > FATTR4_MOUNTED_ON_FILEID)
-        {
-          /* Erroneous value... skip */
-          continue;
-        }
-      LogFullDebug(COMPONENT_NFS_V4, "=================> nfs4_Fattr_To_FSAL_attr: i=%u attr=%u\n", i,
-             attrmasklist[i]);
-      LogFullDebug(COMPONENT_NFS_V4, "Flag for Operation = %d|%d is ON,  name  = %s  reply_size = %d\n",
-             attrmasklist[i], fattr4tab[attribute_to_set].val,
-             fattr4tab[attribute_to_set].name, fattr4tab[attribute_to_set].size_fattr4);
-
-      switch (attribute_to_set)
-        {
-        case FATTR4_TYPE:      /* Used only by FSAL_PROXY to reverse convert */
-          memcpy((char *)&attr_type,
-                 (char *)(Fattr->attr_vals.attrlist4_val + LastOffset),
-                 sizeof(fattr4_type));
-
-          switch (ntohl(attr_type))
-            {
-            case NF4REG:
-              pFSAL_attr->type = FSAL_TYPE_FILE;
-              break;
-
-            case NF4DIR:
-              pFSAL_attr->type = FSAL_TYPE_DIR;
-              break;
-
-            case NF4BLK:
-              pFSAL_attr->type = FSAL_TYPE_BLK;
-              break;
-
-            case NF4CHR:
-              pFSAL_attr->type = FSAL_TYPE_CHR;
-              break;
-
-            case NF4LNK:
-              pFSAL_attr->type = FSAL_TYPE_LNK;
-              break;
-
-            case NF4SOCK:
-              pFSAL_attr->type = FSAL_TYPE_SOCK;
-              break;
-
-            case NF4FIFO:
-              pFSAL_attr->type = FSAL_TYPE_FIFO;
-              break;
-
-            default:           /* For wanting of a better solution */
-              pFSAL_attr->type = 0;
-              break;
-            }                   /* switch( pattr->type ) */
-
-          pFSAL_attr->asked_attributes |= FSAL_ATTR_TYPE;
-          LastOffset += fattr4tab[attribute_to_set].size_fattr4;
-          LogFullDebug(COMPONENT_NFS_V4, "SATTR: We see the type %d\n", (int)pFSAL_attr->filesize);
-          break;
-
-        case FATTR4_FILEID:    /* Used only by FSAL_PROXY to reverse convert */
-          /* The analog to the inode number. RFC3530 says "a number uniquely identifying the file within the filesystem"
-           * I use hpss_GetObjId to extract this information from the Name Server's handle */
-          memcpy((char *)&attr_fileid,
-                 (char *)(Fattr->attr_vals.attrlist4_val + LastOffset),
-                 sizeof(fattr4_fileid));
-          pFSAL_attr->fileid = nfs_ntohl64(attr_fileid);
-
-          pFSAL_attr->asked_attributes |= FSAL_ATTR_FILEID;
-          LastOffset += fattr4tab[attribute_to_set].size_fattr4;
-
-          break;
-
-        case FATTR4_FSID:      /* Used only by FSAL_PROXY to reverse convert */
-          memcpy((char *)&attr_fsid,
-                 (char *)(Fattr->attr_vals.attrlist4_val + LastOffset),
-                 sizeof(fattr4_fsid));
-          pFSAL_attr->fsid.major = nfs_ntohl64(attr_fsid.major);
-          pFSAL_attr->fsid.minor = nfs_ntohl64(attr_fsid.minor);
-
-          pFSAL_attr->asked_attributes |= FSAL_ATTR_FSID;
-          LastOffset += fattr4tab[attribute_to_set].size_fattr4;
-
-          break;
-
-        case FATTR4_NUMLINKS:  /* Used only by FSAL_PROXY to reverse convert */
-          memcpy((char *)&attr_numlinks,
-                 (char *)(Fattr->attr_vals.attrlist4_val + LastOffset),
-                 sizeof(fattr4_numlinks));
-          pFSAL_attr->numlinks = ntohl(attr_numlinks);
-
-          pFSAL_attr->asked_attributes |= FSAL_ATTR_FILEID;
-          LastOffset += fattr4tab[attribute_to_set].size_fattr4;
-
-          break;
-
-        case FATTR4_SIZE:
-          memcpy((char *)&attr_size,
-                 (char *)(Fattr->attr_vals.attrlist4_val + LastOffset),
-                 sizeof(fattr4_size));
-
-          /* Do not forget the XDR marshalling for the fattr4 stuff */
-          pFSAL_attr->filesize = nfs_ntohl64(attr_size);
-
-          pFSAL_attr->asked_attributes |= FSAL_ATTR_SIZE;
-          LastOffset += fattr4tab[attribute_to_set].size_fattr4;
-          LogFullDebug(COMPONENT_NFS_V4, "SATTR: We see the size %d\n", (int)pFSAL_attr->filesize);
-          break;
-
-        case FATTR4_MODE:
-          memcpy((char *)&(pFSAL_attr->mode),
-                 (char *)(Fattr->attr_vals.attrlist4_val + LastOffset),
-                 sizeof(fattr4_mode));
-
-          /* Do not forget the XDR marshalling for the fattr4 stuff */
-          pFSAL_attr->mode = ntohl(pFSAL_attr->mode);
-
-          pFSAL_attr->asked_attributes |= FSAL_ATTR_MODE;
-          LastOffset += fattr4tab[attribute_to_set].size_fattr4;
-          LogFullDebug(COMPONENT_NFS_V4, "SATTR: We see the mode 0%o\n", pFSAL_attr->mode);
-          break;
-
-        case FATTR4_OWNER:
-          memcpy(&len, (char *)(Fattr->attr_vals.attrlist4_val + LastOffset),
-                 sizeof(u_int));
-          len = ntohl(len);     /* xdr marshalling on fattr4 */
-          LastOffset += sizeof(u_int);
-
-          memcpy(buffer, (char *)(Fattr->attr_vals.attrlist4_val + LastOffset), len);
-          buffer[len] = '\0';
-
-          /* Do not forget that xdr_opaque are aligned on 32bit long words */
-          while((len % 4) != 0)
-            len += 1;
-
-          LastOffset += len;
-
-          utf8buffer.utf8string_val = buffer;
-          utf8buffer.utf8string_len = strlen(buffer);
-
-          utf82uid(&utf8buffer, &(pFSAL_attr->owner));
-          pFSAL_attr->asked_attributes |= FSAL_ATTR_OWNER;
-
-          LogFullDebug(COMPONENT_NFS_V4, "SATTR: We see the owner %s len = %d\n", buffer, len);
-          LogFullDebug(COMPONENT_NFS_V4, "SATTR: We see the owner %d\n", pFSAL_attr->owner);
-
-          break;
-
-        case FATTR4_OWNER_GROUP:
-          memcpy(&len, (char *)(Fattr->attr_vals.attrlist4_val + LastOffset),
-                 sizeof(u_int));
-          len = ntohl(len);
-          LastOffset += sizeof(u_int);
-
-          memcpy(buffer, (char *)(Fattr->attr_vals.attrlist4_val + LastOffset), len);
-          buffer[len] = '\0';
-
-          /* Do not forget that xdr_opaque are aligned on 32bit long words */
-          while((len % 4) != 0)
-            len += 1;
-
-          LastOffset += len;
-
-          utf8buffer.utf8string_val = buffer;
-          utf8buffer.utf8string_len = strlen(buffer);
-
-          utf82gid(&utf8buffer, &(pFSAL_attr->group));
-          pFSAL_attr->asked_attributes |= FSAL_ATTR_GROUP;
-
-          LogFullDebug(COMPONENT_NFS_V4, "SATTR: We see the owner_group %s len = %d\n", buffer, len);
-          LogFullDebug(COMPONENT_NFS_V4, "SATTR: We see the owner_group %d\n", pFSAL_attr->group);
-
-          break;
-
-        case FATTR4_CHANGE:
-          memcpy((char *)&attr_change,
-                 (char *)(Fattr->attr_vals.attrlist4_val + LastOffset),
-                 sizeof(fattr4_change));
-          pFSAL_attr->chgtime.seconds = (uint32_t) nfs_ntohl64(attr_change);
-          pFSAL_attr->chgtime.nseconds = 0;
-
-          pFSAL_attr->change = nfs_ntohl64(attr_change);
-
-          pFSAL_attr->asked_attributes |= FSAL_ATTR_CHGTIME;
-          pFSAL_attr->asked_attributes |= FSAL_ATTR_CHANGE;
-          LastOffset += fattr4tab[attribute_to_set].size_fattr4;
-
-          break;
-
-        case FATTR4_RAWDEV:    /* Used only by FSAL_PROXY to reverse convert */
-          memcpy((char *)&attr_rawdev,
-                 (char *)(Fattr->attr_vals.attrlist4_val + LastOffset),
-                 sizeof(fattr4_rawdev));
-          pFSAL_attr->rawdev.major = (uint32_t) nfs_ntohl64(attr_rawdev.specdata1);
-          pFSAL_attr->rawdev.minor = (uint32_t) nfs_ntohl64(attr_rawdev.specdata2);
-
-          pFSAL_attr->asked_attributes |= FSAL_ATTR_RAWDEV;
-          LastOffset += fattr4tab[attribute_to_set].size_fattr4;
-
-          break;
-
-        case FATTR4_SPACE_USED:        /* Used only by FSAL_PROXY to reverse convert */
-          memcpy((char *)&attr_space_used,
-                 (char *)(Fattr->attr_vals.attrlist4_val + LastOffset),
-                 sizeof(fattr4_space_used));
-          pFSAL_attr->spaceused = (uint32_t) nfs_ntohl64(attr_space_used);
-
-          pFSAL_attr->asked_attributes |= FSAL_ATTR_SPACEUSED;
-          LastOffset += fattr4tab[attribute_to_set].size_fattr4;
-
-          break;
-
-        case FATTR4_TIME_ACCESS:       /* Used only by FSAL_PROXY to reverse convert */
-          memcpy((char *)&attr_time_access.seconds,
-                 (char *)(Fattr->attr_vals.attrlist4_val + LastOffset),
-                 sizeof(uint64_t));
-          LastOffset += sizeof( uint64_t ) ;
-
-          memcpy((char *)&attr_time_access.nseconds,
-                 (char *)(Fattr->attr_vals.attrlist4_val + LastOffset),
-                 sizeof(uint32_t));
-          LastOffset += sizeof( uint32_t ) ;
-
-          pFSAL_attr->atime.seconds = (uint32_t) nfs_ntohl64(attr_time_access.seconds);
-          pFSAL_attr->atime.nseconds = (uint32_t) ntohl(attr_time_access.nseconds);
-
-          pFSAL_attr->asked_attributes |= FSAL_ATTR_ATIME;
-          break;
-
-        case FATTR4_TIME_METADATA:     /* Used only by FSAL_PROXY to reverse convert */
-          memcpy((char *)&attr_time_metadata.seconds,
-                 (char *)(Fattr->attr_vals.attrlist4_val + LastOffset),
-                 sizeof(uint64_t));
-          LastOffset += sizeof( uint64_t ) ;
-
-          memcpy((char *)&attr_time_metadata.nseconds,
-                 (char *)(Fattr->attr_vals.attrlist4_val + LastOffset),
-                 sizeof(uint32_t));
-          LastOffset += sizeof( uint32_t ) ;
-
-          pFSAL_attr->ctime.seconds = (uint32_t) nfs_ntohl64(attr_time_metadata.seconds);
-          pFSAL_attr->ctime.nseconds = (uint32_t) ntohl(attr_time_metadata.nseconds);
-
-          pFSAL_attr->asked_attributes |= FSAL_ATTR_CTIME;
-          break;
-
-        case FATTR4_TIME_MODIFY:       /* Used only by FSAL_PROXY to reverse convert */
-	  memcpy( (char *)&attr_time_modify.seconds,
-	          (char *)(Fattr->attr_vals.attrlist4_val + LastOffset),
-                  sizeof( uint64_t ) );
-          LastOffset += sizeof( uint64_t ) ;
-
-          memcpy((char *)&attr_time_modify.nseconds,
-                 (char *)(Fattr->attr_vals.attrlist4_val + LastOffset),
-                 sizeof(uint32_t) );
-          LastOffset += sizeof( uint32_t ) ;
-
-          pFSAL_attr->mtime.seconds = (uint32_t) nfs_ntohl64(attr_time_modify.seconds);
-          pFSAL_attr->mtime.nseconds = (uint32_t) ntohl(attr_time_modify.nseconds);
-
-          pFSAL_attr->asked_attributes |= FSAL_ATTR_MTIME;
-          break;
-
-        case FATTR4_TIME_ACCESS_SET:
-          memcpy((char *)&attr_time_set,
-                 (char *)(Fattr->attr_vals.attrlist4_val + LastOffset),
-                 sizeof(fattr4_time_access_set));
-
-          if(ntohl(attr_time_set.set_it) == SET_TO_SERVER_TIME4)
-            {
-              pFSAL_attr->atime.seconds = time(NULL);   /* Use current server's time */
-              pFSAL_attr->atime.nseconds = 0;
-            }
-          else
-            {
-              /* Take care of XDR when dealing with fattr4 */
-              attr_time = attr_time_set.settime4_u.time;
-              attr_time.seconds = nfs_ntohl64(attr_time.seconds);
-              attr_time.nseconds = ntohl(attr_time.nseconds);
-
-              pFSAL_attr->atime.seconds = attr_time.seconds;
-              pFSAL_attr->atime.nseconds = attr_time.nseconds;
-            }
-          pFSAL_attr->asked_attributes |= FSAL_ATTR_ATIME;
-          LastOffset += fattr4tab[attribute_to_set].size_fattr4;
-
-          break;
-
-        case FATTR4_TIME_MODIFY_SET:
-          memcpy((char *)&attr_time_set,
-                 (char *)(Fattr->attr_vals.attrlist4_val + LastOffset),
-                 sizeof(fattr4_time_modify_set));
-
-          if(ntohl(attr_time_set.set_it) == SET_TO_SERVER_TIME4)
-            {
-              pFSAL_attr->mtime.seconds = time(NULL);   /* Use current server's time */
-              pFSAL_attr->mtime.nseconds = 0;
-            }
-          else
-            {
-              /* Take care of XDR when dealing with fattr4 */
-              attr_time = attr_time_set.settime4_u.time;
-              attr_time.seconds = nfs_ntohl64(attr_time.seconds);
-              attr_time.nseconds = ntohl(attr_time.nseconds);
-
-              pFSAL_attr->mtime.seconds = attr_time.seconds;
-              pFSAL_attr->mtime.nseconds = attr_time.nseconds;
-            }
-
-          pFSAL_attr->asked_attributes |= FSAL_ATTR_MTIME;
-          LastOffset += fattr4tab[attribute_to_set].size_fattr4;
-
-          break;
-
-        case FATTR4_FILEHANDLE:
-          memcpy(&len, (char *)(Fattr->attr_vals.attrlist4_val + LastOffset),
-                 sizeof(u_int));
-          len = ntohl(len);
-          LastOffset += sizeof(u_int);
-
-          /* Extract the file handle */
-          nfshandle.nfs_fh4_len = len;
-          nfshandle.nfs_fh4_val = (char *)(Fattr->attr_vals.attrlist4_val + LastOffset);
-
-          /* Bogus there: FATTR4_FILEHANDLE = 19 < FATTR4_FILEID = 20... This means that the FH is
-           * is processed BEFORE the fileid. At this point, pFSAL_attr->fileid has not yet been set
-           * and has the value 0. A flag is kept in variable compute_fh to add the fileid later */
-          fsal_internal_proxy_create_fh(&nfshandle, pFSAL_attr->type, pFSAL_attr->fileid,
-                                        (fsal_handle_t *)phandle);
-
-          LastOffset += len;
-          LogFullDebug(COMPONENT_NFS_V4, "SATTR: On a demande le filehandle len =%u\n", len);
-          compute_fh = TRUE;
-          break;
-
-        case FATTR4_RDATTR_ERROR:
-          memcpy((char *)&rdattr_error,
-                 (char *)(Fattr->attr_vals.attrlist4_val + LastOffset),
-                 sizeof(fattr4_rdattr_error));
-          rdattr_error = ntohl(rdattr_error);
-          LastOffset += fattr4tab[attribute_to_set].size_fattr4;
-
-          break;
-
-        default:
-          LogFullDebug(COMPONENT_NFS_V4, "SATTR: Attribut no supporte %d name=%s\n", attribute_to_set,
-                 fattr4tab[attribute_to_set].name);
-          LastOffset += fattr4tab[attribute_to_set].size_fattr4;
-          /* return 0 ; *//* Should not stop processing */
-          break;
-        }                       /* switch */
-    }                           /* for */
-=======
   nfs_fh4 hdl4;
 
   if (Fattr4_To_FSAL_attr(pFSAL_attr, Fattr, &hdl4) != NFS4_OK)
       return -1;
->>>>>>> b899df96
 
   return fsal_internal_proxy_create_fh(&hdl4, pFSAL_attr->type, pFSAL_attr->fileid,
                                       (fsal_handle_t *)phandle);
