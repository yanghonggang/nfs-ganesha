/*
 * vim:noexpandtab:shiftwidth=8:tabstop=8:
 *
 * Copyright CEA/DAM/DIF  (2008)
 * contributeur : Philippe DENIEL   philippe.deniel@cea.fr
 *                Thomas LEIBOVICI  thomas.leibovici@cea.fr
 *
 *
 * This program is free software; you can redistribute it and/or
 * modify it under the terms of the GNU Lesser General Public License
 * as published by the Free Software Foundation; either version 3 of
 * the License, or (at your option) any later version.
 *
 * This program is distributed in the hope that it will be useful, but
 * WITHOUT ANY WARRANTY; without even the implied warranty of
 * MERCHANTABILITY or FITNESS FOR A PARTICULAR PURPOSE.  See the GNU
 * Lesser General Public License for more details.
 *
 * You should have received a copy of the GNU Lesser General Public
 * License along with this library; if not, write to the Free Software
 * Foundation, Inc., 51 Franklin Street, Fifth Floor, Boston, MA
 * 02110-1301 USA
 *
 * --------------------------------------- */
#include "config.h"
#include "log.h"
#include "ganesha_rpc.h"
#include "nfs4.h"
#include "nfs_core.h"
#include "cache_inode.h"
#include "nfs_exports.h"
#include "nfs_creds.h"
#include "nfs_proto_functions.h"
#include "nfs_proto_tools.h"
#include "nfs_file_handle.h"
#include "nfs_convert.h"
#include "export_mgr.h"

/**
 * @brief Opaque bookkeeping structure for NFSv4 readdir
 *
 * This structure keeps track of the process of writing out an NFSv4
 * READDIR response between calls to nfs4_readdir_callback.
 */

struct nfs4_readdir_cb_data {
	entry4 *entries;	/*< The array holding individual entries */
	size_t mem_left;	/*< The amount of memory remaining before we
				   hit maxcount */
	size_t count;		/*< The count of complete entries stored in the
				   buffer */
	size_t total_entries;	/*< The total number of entries available
				   in the array */
	nfsstat4 error;		/*< Set to a value other than NFS4_OK if the
				   callback function finds a fatal error. */
	struct bitmap4 *req_attr;	/*< The requested attributes */
	compound_data_t *data;	/*< The compound data, so we can produce
				   nfs_fh4s. */
	bool junction_cb;	/*< True if this is a callback for junction. */
	struct export_perms save_export_perms;	/*< Saved export perms. */
	struct gsh_export *saved_gsh_export;	/*< Saved export */
};

static void restore_data(struct nfs4_readdir_cb_data *tracker)
{
	/* Restore export stuff */
	if (op_ctx->export)
		put_gsh_export(op_ctx->export);

	*op_ctx->export_perms = tracker->save_export_perms;
	op_ctx->export = tracker->saved_gsh_export;
	op_ctx->fsal_export = op_ctx->export->fsal_export;
	tracker->saved_gsh_export = NULL;

	/* Restore creds */
	if (!get_req_creds(tracker->data->req)) {
		LogCrit(COMPONENT_EXPORT,
			"Failure to restore creds");
	}
}

/**
 * @brief Populate entry4s when called from cache_inode_readdir
 *
 * This function is a callback passed to cache_inode_readdir.  It
 * fills in a pre-allocated array of entry4 structures and allocates
 * space for the name and attributes.  This space must be freed.
 *
 * @param[in,out] opaque A struct nfs4_readdir_cb_data that stores the
 *                       location of the array and other bookeeping
 *                       information
 * @param[in]     name   The filename for the current entry
 * @param[in]     handle The current entry's filehandle
 * @param[in]     attrs  The current entry's attributes
 * @param[in]     cookie The readdir cookie for the current entry
 */

cache_inode_status_t nfs4_readdir_callback(void *opaque,
					   cache_entry_t *entry,
					   const struct attrlist *attr,
					   uint64_t mounted_on_fileid)
{
	struct cache_inode_readdir_cb_parms *cb_parms = opaque;
	struct nfs4_readdir_cb_data *tracker = cb_parms->opaque;
	size_t namelen = 0;
	char val_fh[NFS4_FHSIZE];
	nfs_fh4 entryFH = {
		.nfs_fh4_len = 0,
		.nfs_fh4_val = val_fh
	};
	struct xdr_attrs_args args;
	compound_data_t *data = tracker->data;
	nfsstat4 rdattr_error = NFS4_OK;
	entry4 *tracker_entry = tracker->entries + tracker->count;
	cache_inode_status_t attr_status;
	fsal_accessflags_t access_mask_attr = 0;

	/* If being called on error regarding junction, go cleanup. */
	if (attr == NULL)
		goto out;

	if (tracker->total_entries == tracker->count)
		goto not_inresult;

	/* Test if this is a junction.
	 *
	 * NOTE: If there is a junction within a file system (perhaps setting
	 *       up different permissions for part of the file system), the
	 *       junction inode will ALSO be the root of the nested export.
	 *       By testing junction_cb, we allow the call back to process
	 *       that root inode to proceed rather than getting stuck in a
	 *       junction crossing infinite loop.
	 */
	if (cb_parms->attr_allowed &&
	    entry->type == DIRECTORY &&
	    entry->object.dir.junction_export != NULL &&
	    !tracker->junction_cb) {
		/* This is a junction. Code used to not recognize this
		 * which resulted in readdir giving different attributes
		 * (including FH, FSid, etc...) to clients from a
		 * lookup. AIX refused to list the directory because of
		 * this. Now we go to the junction to get the
		 * attributes.
		 */
		LogDebug(COMPONENT_EXPORT,
			 "Offspring DIR %s is a junction Export_id %d Path %s",
			 cb_parms->name,
			 entry->object.dir.junction_export->export_id,
			 entry->object.dir.junction_export->fullpath);

		/* Save the compound data context */
		tracker->save_export_perms = *op_ctx->export_perms;
		tracker->saved_gsh_export = op_ctx->export;

		/* Get a reference to the export and stash it in
		 * compound data.
		 */
		get_gsh_export_ref(entry->object.dir.junction_export);

		/* Cross the junction */
		op_ctx->export = entry->object.dir.junction_export;

		op_ctx->fsal_export = op_ctx->export->fsal_export;

		/* Build the credentials */
		rdattr_error = nfs4_MakeCred(data);

		if (rdattr_error == NFS4ERR_ACCESS) {
			/* If return is NFS4ERR_ACCESS then this client
			 * doesn't have access to this export, quietly
			 * skip the export.
			 */
			LogDebug(COMPONENT_EXPORT,
				 "NFS4ERR_ACCESS Skipping Export_Id %d Path %s",
				 op_ctx->export->export_id,
				 op_ctx->export->fullpath);

			/* Restore export and creds */
			restore_data(tracker);

			/* Indicate success without adding another entry */
			cb_parms->in_result = true;
			goto out;
		}

		if (rdattr_error == NFS4ERR_WRONGSEC) {
			/* Client isn't using the right SecType for this export,
			 * we will report NFS4ERR_WRONGSEC in
			 * FATTR4_RDATTR_ERROR.
			 *
			 * If the ONLY attributes requested are
			 * FATTR4_RDATTR_ERROR and FATTR4_MOUNTED_ON_FILEID we
			 * will not return an error and instead will return
			 * success with FATTR4_MOUNTED_ON_FILEID. AIX clients
			 * make this request and expect it to succeed.
			 */

			if (check_for_wrongsec_ok_attr(tracker->req_attr)) {
				/* Client is requesting attr that are allowed
				 * when NFS4ERR_WRONGSEC occurs.
				 */
				LogDebug(COMPONENT_EXPORT,
					 "Ignoring NFS4ERR_WRONGSEC (only asked for MOUNTED_IN_FILEID) On ReadDir Export_Id %d Path %s",
					 op_ctx->export->export_id,
					 op_ctx->export->fullpath);

				/* Because we are not asking for any attributes
				 * which are a property of the exported file
				 * system's root, really just asking for
				 * MOUNTED_ON_FILEID, we can just get the attr
				 * for this node since it will result in the
				 * correct value for MOUNTED_ON_FILEID since
				 * the fileid of the junction node is the
				 * MOUNTED_ON_FILEID of the root across the
				 * junction, and the mounted_on_filed passed
				 * is the fileid of the junction (since the
				 * node can't be the root of the current
				 * export).
				 *
				 * Go ahead and proceed without an error.
				 */
				rdattr_error = NFS4_OK;
			} else {
				/* We really must report the NFS4ERR_WRONGSEC.
				 * We will report it below, but we need to get
				 * the name into the entry.
				 */
				LogDebug(COMPONENT_EXPORT,
					 "NFS4ERR_WRONGSEC On ReadDir Export_Id %d Path %s",
					 op_ctx->export->export_id,
					 op_ctx->export->fullpath);
			}
		} else if (rdattr_error == NFS4_OK) {
			/* Now we must traverse the junction to get the
			 * attributes. We have already set up the compound data.
			 *
			 * Signal to cache_inode_getattr to call back with the
			 * root node of the export across the junction. Also
			 * signal to ourselves that the call back will be
			 * across the junction.
			 */
<<<<<<< HEAD
			LogDebug(COMPONENT_EXPORT,
				 "Need to cross junction to Export_Id %d Path %s",
				 data->req_ctx->export->export_id,
				 data->req_ctx->export->fullpath);
=======
			LogMidDebug(COMPONENT_EXPORT,
				    "Need to cross junction to Export_Id %d Path %s",
				    op_ctx->export->export_id,
				    op_ctx->export->fullpath);
>>>>>>> 9bd17585
			tracker->junction_cb = true;
			return CACHE_INODE_CROSS_JUNCTION;
		}

		/* An error occured and we will report it, but we need to get
		 * the name into the entry to proceed.
		 *
		 * Restore export and creds.
		 */
<<<<<<< HEAD
		LogDebug(COMPONENT_EXPORT,
			 "Need to report error for junction to Export_Id %d Path %s",
			 data->req_ctx->export->export_id,
			 data->req_ctx->export->fullpath);
=======
		LogMidDebug(COMPONENT_EXPORT,
			    "Need to report error for junction to Export_Id %d Path %s",
			    op_ctx->export->export_id,
			    op_ctx->export->fullpath);
>>>>>>> 9bd17585
		restore_data(tracker);
	}

	/* Now process the entry */
	memset(val_fh, 0, NFS4_FHSIZE);

	/* Bits that don't require allocation */
	if (tracker->mem_left < sizeof(entry4)) {
		if (tracker->count == 0)
			tracker->error = NFS4ERR_TOOSMALL;

		goto failure;
	}

	tracker->mem_left -= sizeof(entry4);
	tracker_entry->cookie = cb_parms->cookie;
	tracker_entry->nextentry = NULL;

	/* The filename.  We don't use str2utf8 because that has an
	 * additional copy into a buffer before copying into the
	 * destination.
	 */
	namelen = strlen(cb_parms->name);

	if (tracker->mem_left < (namelen + 1)) {
		if (tracker->count == 0)
			tracker->error = NFS4ERR_TOOSMALL;

		goto failure;
	}

	tracker->mem_left -= (namelen + 1);
	tracker_entry->name.utf8string_len = namelen;
	tracker_entry->name.utf8string_val = gsh_malloc(namelen + 1);

	if (tracker_entry->name.utf8string_val == NULL) {
		/* Could not allocate name */
		goto server_fault;
	}

	memcpy(tracker_entry->name.utf8string_val,
	       cb_parms->name,
	       namelen);

	/* If we carried an error from above, now that we have
	 * the name set up, go ahead and try and put error in
	 * results.
	 */
	if (rdattr_error != NFS4_OK) {
		LogDebug(COMPONENT_NFS_READDIR,
			 "Skipping because of %s",
			 nfsstat4_to_str(rdattr_error));
		goto skip;
	}

	if (cb_parms->attr_allowed
	    && attribute_is_set(tracker->req_attr, FATTR4_FILEHANDLE)) {
		if (!nfs4_FSALToFhandle(&entryFH,
					entry->obj_handle,
					op_ctx->export))
			goto server_fault;
	}

	if (!cb_parms->attr_allowed) {
		/* cache_inode_readdir is signaling us that client didn't have
		 * search permission in this directory, so we can't return any
		 * attributes, but must indicate NFS4ERR_ACCESS.
		 */
		rdattr_error = NFS4ERR_ACCESS;
		LogDebug(COMPONENT_NFS_READDIR,
			 "Skipping because of %s",
			 nfsstat4_to_str(rdattr_error));
		goto skip;
	}

	/* Adjust access mask if ACL is asked for.
	 * NOTE: We intentionally do NOT check ACE4_READ_ATTR.
	 */
	if (attribute_is_set(tracker->req_attr, FATTR4_ACL))
		access_mask_attr |= FSAL_ACE4_MASK_SET(FSAL_ACE_PERM_READ_ACL);

	/* cache_inode_readdir holds attr_lock while making callback,
	 * so we need to do access check with no mutex.
	 */
	attr_status =
	    cache_inode_access_no_mutex(entry, access_mask_attr);

	if (attr_status != CACHE_INODE_SUCCESS) {
		LogFullDebug(COMPONENT_NFS_READDIR,
			     "permission check for attributes status=%s",
			     cache_inode_err_str(attr_status));

		rdattr_error = nfs4_Errno(attr_status);
		LogDebug(COMPONENT_NFS_READDIR,
			 "Skipping because of %s",
			 nfsstat4_to_str(rdattr_error));
		goto skip;
	}

	memset(&args, 0, sizeof(args));
	args.attrs = (struct attrlist *)attr;
	args.data = data;
	args.hdl4 = &entryFH;
	args.mounted_on_fileid = mounted_on_fileid;

	if (nfs4_FSALattr_To_Fattr(&args,
				   tracker->req_attr,
				   &tracker_entry->attrs) != 0) {
		LogCrit(COMPONENT_NFS_READDIR,
			"nfs4_FSALattr_To_Fattr failed to convert attr");
		goto server_fault;
	}

 skip:

	if (rdattr_error != NFS4_OK) {
		if (!attribute_is_set(tracker->req_attr, FATTR4_RDATTR_ERROR)) {
			tracker->error = rdattr_error;
			goto failure;
		}

		if (nfs4_Fattr_Fill_Error(&tracker_entry->attrs,
					  rdattr_error) == -1)
			goto server_fault;
	}

	if (tracker->mem_left <
	    ((tracker_entry->attrs.attrmask.bitmap4_len * sizeof(uint32_t))
	     + (tracker_entry->attrs.attr_vals.attrlist4_len))) {
		if (tracker->count == 0)
			tracker->error = NFS4ERR_TOOSMALL;

		goto failure;
	}

	tracker->mem_left -= tracker_entry->attrs.attrmask.bitmap4_len *
			     sizeof(uint32_t);

	tracker->mem_left -= tracker_entry->attrs.attr_vals.attrlist4_len;

	if (tracker->count != 0)
		tracker->entries[tracker->count - 1].nextentry = tracker_entry;

	++(tracker->count);
	cb_parms->in_result = true;
	goto out;

 server_fault:

	tracker->error = NFS4ERR_SERVERFAULT;

 failure:

	if (tracker_entry->attrs.attr_vals.attrlist4_val != NULL) {
		gsh_free(tracker_entry->attrs.attr_vals.attrlist4_val);
		tracker_entry->attrs.attr_vals.attrlist4_val = NULL;
	}

	if (tracker_entry->name.utf8string_val != NULL) {
		gsh_free(tracker_entry->name.utf8string_val);
		tracker_entry->name.utf8string_val = NULL;
	}

 not_inresult:

	cb_parms->in_result = false;

 out:

	if (tracker->junction_cb) {
		tracker->junction_cb = false;
		restore_data(tracker);
	}

	return CACHE_INODE_SUCCESS;
}

/**
 * @brief Free a list of entry4s
 *
 * This function frees a list of entry4s and all dependent strctures.
 *
 * @param[in,out] entries The entries to be freed
 */

static void free_entries(entry4 *entries)
{
	entry4 *entry = NULL;

	for (entry = entries; entry != NULL; entry = entry->nextentry) {
		if (entry->attrs.attr_vals.attrlist4_val != NULL)
			gsh_free(entry->attrs.attr_vals.attrlist4_val);

		if (entry->name.utf8string_val != NULL)
			gsh_free(entry->name.utf8string_val);
	}
	gsh_free(entries);

	return;
}				/* free_entries */

/**
 * @brief NFS4_OP_READDIR
 *
 * Implements the NFS4_OP_READDIR opeartion. If fh is a pseudo FH,
 * then call is routed to routine nfs4_op_readdir_pseudo
 *
 * @param[in]     op   Arguments for nfs4_op
 * @param[in,out] data Compound request's data
 * @param[out]    resp Results for nfs4_op
 *
 * @return per RFC5661, pp. 371-2
 *
 */
int nfs4_op_readdir(struct nfs_argop4 *op, compound_data_t *data,
		    struct nfs_resop4 *resp)
{
	READDIR4args * const arg_READDIR4 = &op->nfs_argop4_u.opreaddir;
	READDIR4res * const res_READDIR4 = &resp->nfs_resop4_u.opreaddir;
	cache_entry_t *dir_entry = NULL;
	bool eod_met = false;
	unsigned long dircount = 0;
	unsigned long maxcount = 0;
	entry4 *entries = NULL;
	verifier4 cookie_verifier;
	uint64_t cookie = 0;
	unsigned int estimated_num_entries = 0;
	unsigned int num_entries = 0;
	struct nfs4_readdir_cb_data tracker;
	cache_inode_status_t cache_status = CACHE_INODE_SUCCESS;
	attrmask_t attrmask;

	resp->resop = NFS4_OP_READDIR;
	res_READDIR4->status = NFS4_OK;

	res_READDIR4->status = nfs4_sanity_check_FH(data, DIRECTORY, false);

	if (res_READDIR4->status != NFS4_OK)
		goto out;

	memset(&tracker, 0, sizeof(tracker));

	dir_entry = data->current_entry;

	/* get the characteristic value for readdir operation */
	dircount = arg_READDIR4->dircount;
	maxcount = (arg_READDIR4->maxcount * 9) / 10;
	cookie = arg_READDIR4->cookie;

	/* Dircount is considered meaningless by many nfsv4 client (like the
	 * CITI one).  we use maxcount instead.
	 *
	 * The Linux 3.0, 3.1.0 clients vs. TCP Ganesha comes out 10x slower
	 * with 500 max entries
	 */
	estimated_num_entries = 50;
	tracker.total_entries = estimated_num_entries;

	LogFullDebug(COMPONENT_NFS_READDIR,
		     "--- nfs4_op_readdir ---> dircount=%lu maxcount=%lu "
		     "cookie=%" PRIu64 " estimated_num_entries=%u",
		     dircount, maxcount, cookie, estimated_num_entries);

	/* Since we never send a cookie of 1 or 2, we shouldn't ever get
	 * them back.
	 */
	if (cookie == 1 || cookie == 2) {
		res_READDIR4->status = NFS4ERR_BAD_COOKIE;
		LogFullDebug(COMPONENT_NFS_READDIR,
			     "Bad cookie");
		goto out;
	}

	/* Get only attributes that are allowed to be read */
	if (!nfs4_Fattr_Check_Access_Bitmap
	    (&arg_READDIR4->attr_request, FATTR4_ATTR_READ)) {
		res_READDIR4->status = NFS4ERR_INVAL;
		LogFullDebug(COMPONENT_NFS_READDIR,
			     "Requested invalid attributes");
		goto out;
	}

	/* If maxcount is too short (14 should be enough for an empty
	 * directory) return NFS4ERR_TOOSMALL
	 */
	if (maxcount < 14 || estimated_num_entries == 0) {
		res_READDIR4->status = NFS4ERR_TOOSMALL;
		LogFullDebug(COMPONENT_NFS_READDIR,
			     "Response too small");
		goto out;
	}

	/* If a cookie verifier is used, then a non-trivial value is
	 * returned to the client.  This value is the mtime of the
	 * directory.  If verifier is unused (as in many NFS Servers)
	 * then only a set of zeros is returned (trivial value)
	 */
	memset(cookie_verifier, 0, NFS4_VERIFIER_SIZE);

	/* Cookie delivered by the server and used by the client SHOULD
	 * not be 0, 1 or 2 because these values are reserved (see RFC
	 * 3530, p. 192/RFC 5661, p468).
	 *
	 * 0 - cookie for first READDIR
	 * 1 - reserved for . on client
	 * 2 - reserved for .. on client
	 *
	 * '.' and '..' are not returned, so all cookies will be offset by 2
	 */

	if ((cookie != 0) &&
	    (op_ctx->export->options & EXPORT_OPTION_USE_COOKIE_VERIFIER)) {
		if (memcmp(cookie_verifier,
			   arg_READDIR4->cookieverf,
			   NFS4_VERIFIER_SIZE) != 0) {
			res_READDIR4->status = NFS4ERR_BAD_COOKIE;
			LogFullDebug(COMPONENT_NFS_READDIR,
				     "Bad cookie");
			goto out;
		}
	}

	/* Prepare to read the entries */

	entries = gsh_calloc(estimated_num_entries, sizeof(entry4));
	tracker.entries = entries;
	tracker.mem_left = maxcount - sizeof(READDIR4resok);
	tracker.count = 0;
	tracker.error = NFS4_OK;
	tracker.req_attr = &arg_READDIR4->attr_request;
	tracker.data = data;

	/* Assume we need at least the NFS v3 attr.
	 * Any attr is sufficient for permission checking.
	 */
	attrmask = ATTRS_NFS3;

	/* If ACL is requested, we need to add that for permission checking. */
	if (attribute_is_set(tracker.req_attr, FATTR4_ACL))
		attrmask |= ATTR_ACL;

	/* Perform the readdir operation */
	cache_status = cache_inode_readdir(dir_entry,
					   cookie,
					   &num_entries,
					   &eod_met,
					   attrmask,
					   nfs4_readdir_callback,
					   &tracker);

	if (cache_status != CACHE_INODE_SUCCESS) {
		res_READDIR4->status = nfs4_Errno(cache_status);
		LogFullDebug(COMPONENT_NFS_READDIR,
			     "cache_inode_readdir returned %s",
			     cache_inode_err_str(cache_status));
		goto out;
	}

	LogFullDebug(COMPONENT_NFS_READDIR,
		     "cache_inode_readdir returned %s",
		     cache_inode_err_str(cache_status));

	res_READDIR4->status = tracker.error;

	if (res_READDIR4->status != NFS4_OK) {
		LogFullDebug(COMPONENT_NFS_READDIR,
			     "Tracker error");
		goto out;
	}

	if (tracker.count != 0) {
		/* Put the entry's list in the READDIR reply if
		 * there were any.
		 */
		res_READDIR4->READDIR4res_u.resok4.reply.entries = entries;
	} else {
		gsh_free(entries);
		entries = NULL;
		res_READDIR4->READDIR4res_u.resok4.reply.entries = NULL;
	}

	/* This slight bit of oddness is caused by most booleans
	 * throughout Ganesha being of C99's bool type (taking the values
	 * true and false), but fields in XDR being of the older bool_t
	 * type i(taking the values TRUE and FALSE)
	 */
	if (eod_met)
		res_READDIR4->READDIR4res_u.resok4.reply.eof = TRUE;
	else
		res_READDIR4->READDIR4res_u.resok4.reply.eof = FALSE;

	/* Do not forget to set the verifier */
	memcpy(res_READDIR4->READDIR4res_u.resok4.cookieverf,
	       cookie_verifier,
	       NFS4_VERIFIER_SIZE);

	res_READDIR4->status = NFS4_OK;

 out:
	if ((res_READDIR4->status != NFS4_OK) && (entries != NULL))
		free_entries(entries);

	LogFullDebug(COMPONENT_NFS_READDIR,
		     "Returning %s",
		     nfsstat4_to_str(res_READDIR4->status));

	return res_READDIR4->status;
}				/* nfs4_op_readdir */

/**
 * @brief Free memory allocated for READDIR result
 *
 * This function frees any memory allocated for the results of the
 * NFS4_OP_READDIR operation.
 *
 * @param[in,out] resp nfs4_op results
 */
void nfs4_op_readdir_Free(nfs_resop4 *res)
{
	READDIR4res *resp = &res->nfs_resop4_u.opreaddir;

	free_entries(resp->READDIR4res_u.resok4.reply.entries);
}				/* nfs4_op_readdir_Free */<|MERGE_RESOLUTION|>--- conflicted
+++ resolved
@@ -239,17 +239,10 @@
 			 * signal to ourselves that the call back will be
 			 * across the junction.
 			 */
-<<<<<<< HEAD
 			LogDebug(COMPONENT_EXPORT,
 				 "Need to cross junction to Export_Id %d Path %s",
-				 data->req_ctx->export->export_id,
-				 data->req_ctx->export->fullpath);
-=======
-			LogMidDebug(COMPONENT_EXPORT,
-				    "Need to cross junction to Export_Id %d Path %s",
-				    op_ctx->export->export_id,
-				    op_ctx->export->fullpath);
->>>>>>> 9bd17585
+				 op_ctx->export->export_id,
+				 op_ctx->export->fullpath);
 			tracker->junction_cb = true;
 			return CACHE_INODE_CROSS_JUNCTION;
 		}
@@ -259,17 +252,10 @@
 		 *
 		 * Restore export and creds.
 		 */
-<<<<<<< HEAD
 		LogDebug(COMPONENT_EXPORT,
 			 "Need to report error for junction to Export_Id %d Path %s",
-			 data->req_ctx->export->export_id,
-			 data->req_ctx->export->fullpath);
-=======
-		LogMidDebug(COMPONENT_EXPORT,
-			    "Need to report error for junction to Export_Id %d Path %s",
-			    op_ctx->export->export_id,
-			    op_ctx->export->fullpath);
->>>>>>> 9bd17585
+			 op_ctx->export->export_id,
+			 op_ctx->export->fullpath);
 		restore_data(tracker);
 	}
 
